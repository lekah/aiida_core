--- conflicted
+++ resolved
@@ -6,13 +6,9 @@
     - test
     - utils
 
-<<<<<<< HEAD
 pylint:
   run: true
 
-
-=======
->>>>>>> 5592f81d
 pyflakes:
   run: false
 
