--- conflicted
+++ resolved
@@ -1,5 +1,3 @@
-<<<<<<< HEAD
-=======
 ######################
 The ``verdi`` commands
 ######################
@@ -51,7 +49,6 @@
 
 Below is a list with all the available subcommands.
 
->>>>>>> 07c5677c
 .. _calculation:
 
 ``verdi calculation``
@@ -322,7 +319,6 @@
 a call of verdi run will be grouped together.
 
 
-<<<<<<< HEAD
 .. _runserver:
 
 ``verdi runserver``
@@ -349,8 +345,6 @@
   See also the :ref:`profile<profile>` command.
 
 
-=======
->>>>>>> 07c5677c
 .. _shell:
 
 ``verdi shell``
