# -*- coding: utf-8 -*-
###########################################################################
# Copyright (c), The AiiDA team. All rights reserved.                     #
# This file is part of the AiiDA code.                                    #
#                                                                         #
# The code is hosted on GitHub at https://github.com/aiidateam/aiida_core #
# For further information on the license, see the LICENSE.txt file        #
# For further information please visit http://www.aiida.net               #
###########################################################################
"""Translator for node"""

from __future__ import division
from __future__ import print_function
from __future__ import absolute_import
from aiida.common.exceptions import InputValidationError, ValidationError, \
    InvalidOperation
from aiida.restapi.common.exceptions import RestValidationError
from aiida.restapi.translator.base import BaseTranslator
from aiida.manage.manager import get_manager
from aiida import orm


class NodeTranslator(BaseTranslator):
    # pylint: disable=too-many-instance-attributes,anomalous-backslash-in-string,too-many-arguments,too-many-branches,fixme
    """
    Translator relative to resource 'nodes' and aiida class Node
    """

    # A label associated to the present class (coincides with the resource name)
    __label__ = "nodes"
    # The AiiDA class one-to-one associated to the present class
    _aiida_class = orm.Node
    # The string name of the AiiDA class
    _aiida_type = "node.Node"
    # The string associated to the AiiDA class in the query builder lexicon
    _qb_type = _aiida_type + '.'

    # If True (False) the corresponding AiiDA class has (no) uuid property
    _has_uuid = True

    _result_type = __label__

    _content_type = None

    _alist = None
    _nalist = None
    _elist = None
    _nelist = None
    _downloadformat = None
    _visformat = None
    _filename = None
    _rtype = None

    def __init__(self, Class=None, **kwargs):
        """
        Initialise the parameters.
        Create the basic query_help
        """

        # Assume default class is this class (cannot be done in the
        # definition as it requires self)
        if Class is None:
            Class = self.__class__

        # basic initialization
        super(NodeTranslator, self).__init__(Class=Class, **kwargs)

        self._default_projections = [
            "id", "label", "node_type", "ctime", "mtime", "uuid", "user_id", "user_email", "attributes", "extras"
        ]

        ## node schema
        # All the values from column_order must present in additional info dict
        # Note: final schema will contain details for only the fields present in column order
        self._schema_projections = {
            "column_order":
            ["id", "label", "node_type", "ctime", "mtime", "uuid", "user_id", "user_email", "attributes", "extras"],
            "additional_info": {
                "id": {
                    "is_display": True
                },
                "label": {
                    "is_display": False
                },
                "node_type": {
                    "is_display": True
                },
                "ctime": {
                    "is_display": True
                },
                "mtime": {
                    "is_display": True
                },
                "uuid": {
                    "is_display": False
                },
                "user_id": {
                    "is_display": False
                },
                "user_email": {
                    "is_display": True
                },
                "attributes": {
                    "is_display": False
                },
                "extras": {
                    "is_display": False
                }
            }
        }

        # Inspect the subclasses of NodeTranslator, to avoid hard-coding
        # (should resemble the following tree)
        """
                                          /- KpointsTranslator
                                         /
                         /- DataTranslator  -- SructureTranslator
                        /                \
                                          \- BandsTranslator
        NodeTranslator  -- CodeTranslator
                        \
                         \- CalculationTranslator
        """

        self._subclasses = self._get_subclasses()
        self._backend = get_manager().get_backend()

    def set_query_type(self,
                       query_type,
                       alist=None,
                       nalist=None,
                       elist=None,
                       nelist=None,
                       downloadformat=None,
                       visformat=None,
                       filename=None,
                       rtype=None):
        """
        sets one of the mutually exclusive values for self._result_type and
        self._content_type.

        :param query_type:(string) the value assigned to either variable.
        """

        if query_type == "default":
            pass
        elif query_type == "inputs":
            self._result_type = 'with_outgoing'
        elif query_type == "outputs":
            self._result_type = "with_incoming"
        elif query_type == "attributes":
            self._content_type = "attributes"
            self._alist = alist
            self._nalist = nalist
        elif query_type == "extras":
            self._content_type = "extras"
            self._elist = elist
            self._nelist = nelist
        elif query_type == 'visualization':
            self._content_type = 'visualization'
            self._visformat = visformat
        elif query_type == 'download':
            self._content_type = 'download'
            self._downloadformat = downloadformat
        elif query_type == "retrieved_inputs":
            self._content_type = 'retrieved_inputs'
            self._filename = filename
            self._rtype = rtype
        elif query_type == "retrieved_outputs":
            self._content_type = 'retrieved_outputs'
            self._filename = filename
            self._rtype = rtype
        else:
            raise InputValidationError("invalid result/content value: {}".format(query_type))

        # Add input/output relation to the query help
        if self._result_type != self.__label__:
            self._query_help["path"].append({
                "entity_type": ("node.Node.", "data.Data."),
                "tag": self._result_type,
                self._result_type: self.__label__
            })

    def set_query(self,
                  filters=None,
                  orders=None,
                  projections=None,
                  query_type=None,
                  node_id=None,
                  alist=None,
                  nalist=None,
                  elist=None,
                  nelist=None,
                  downloadformat=None,
                  visformat=None,
                  filename=None,
                  rtype=None):
        """
        Adds filters, default projections, order specs to the query_help,
        and initializes the qb object

        :param filters: dictionary with the filters
        :param orders: dictionary with the order for each tag
        :param projections: dictionary with the projection. It is discarded
            if query_type=='attributes'/'extras'
        :param query_type: (string) specify the result or the content ("attr")
        :param id: (integer) id of a specific node
        :param alist: list of attributes queried for node
        :param nalist: list of attributes, returns all attributes except this for node
        :param elist: list of extras queries for node
        :param nelist: list of extras, returns all extras except this for node
        :param downloadformat: file format to download e.g. cif, xyz
        :param visformat: data format to visualise the node. Mainly used for structure,
            cif, kpoints. E.g. jsmol, chemdoodle
        :param filename: name of the file to return its content
        :param rtype: return type of the file
        """

        ## Check the compatibility of query_type and id
        if query_type != "default" and id is None:
            raise ValidationError("non default result/content can only be "
                                  "applied to a specific node (specify an id)")

        ## Set the type of query
        self.set_query_type(
            query_type,
            alist=alist,
            nalist=nalist,
            elist=elist,
            nelist=nelist,
            downloadformat=downloadformat,
            visformat=visformat,
            filename=filename,
            rtype=rtype)

        ## Define projections
        if self._content_type is not None:
            # Use '*' so that the object itself will be returned.
            # In get_results() we access attributes/extras by
            # calling the attributes/extras.
            projections = ['*']
        else:
            pass  # i.e. use the input parameter projection

        # TODO this actually works, but the logic is a little bit obscure.
        # Make it clearer
        if self._result_type is not self.__label__:
            projections = self._default_projections

        super(NodeTranslator, self).set_query(filters=filters, orders=orders, projections=projections, node_id=node_id)

    def _get_content(self):
        """
        Used by get_results() in case of endpoint include "content" option
        :return: data: a dictionary containing the results obtained by
        running the query
        """
        if not self._is_qb_initialized:
            raise InvalidOperation("query builder object has not been initialized.")

        ## Count the total number of rows returned by the query (if not
        # already done)
        if self._total_count is None:
            self.count()

        # If count==0 return
        if self._total_count == 0:
            return {}

        # otherwise ...
        node = self.qbobj.first()[0]

        # content/attributes
        if self._content_type == "attributes":
            # Get all attrs if nalist and alist are both None
            if self._alist is None and self._nalist is None:
                data = {self._content_type: node.attributes}
            # Get all attrs except those contained in nalist
            elif self._alist is None and self._nalist is not None:
                attrs = {}
                for key in node.attributes.keys():
                    if key not in self._nalist:
                        attrs[key] = node.get_attribute(key)
                data = {self._content_type: attrs}
            # Get all attrs contained in alist
            elif self._alist is not None and self._nalist is None:
                attrs = {}
                for key in node.attributes.keys():
                    if key in self._alist:
                        attrs[key] = node.get_attribute(key)
                data = {self._content_type: attrs}
            else:
                raise RestValidationError("you cannot specify both alist and nalist")
        # content/extras
        elif self._content_type == "extras":

            # Get all extras if nelist and elist are both None
            if self._elist is None and self._nelist is None:
                data = {self._content_type: node.extras}

            # Get all extras except those contained in nelist
            elif self._elist is None and self._nelist is not None:
                extras = {}
                for key in node.extras.keys():
                    if key not in self._nelist:
                        extras[key] = node.get_extra(key)
                data = {self._content_type: extras}

            # Get all extras contained in elist
            elif self._elist is not None and self._nelist is None:
                extras = {}
                for key in node.extras.keys():
                    if key in self._elist:
                        extras[key] = node.get_extra(key)
                data = {self._content_type: extras}

            else:
                raise RestValidationError("you cannot specify both elist and nelist")

        # Data needed for visualization appropriately serialized (this
        # actually works only for data derived classes)
        # TODO refactor the code so to have this option only in data and
        # derived classes
        elif self._content_type == 'visualization':
            # In this we do not return a dictionary but just an object and
            # the dictionary format is set by get_visualization_data
            data = {self._content_type: self.get_visualization_data(node, self._visformat)}

        elif self._content_type == 'download':
            # In this we do not return a dictionary but download the file in
            # specified format if available
            data = {self._content_type: self.get_downloadable_data(node, self._downloadformat)}

        elif self._content_type == 'retrieved_inputs':
            # This type is only available for calc nodes. In case of job calc it
            # returns calc inputs prepared to submit calc on the cluster else []
            data = {self._content_type: self.get_retrieved_inputs(node, self._filename, self._rtype)}

        elif self._content_type == 'retrieved_outputs':
            # This type is only available for calc nodes. In case of job calc it
            # returns calc outputs retrieved from the cluster else []
            data = {self._content_type: self.get_retrieved_outputs(node, self._filename, self._rtype)}

        else:
            raise ValidationError("invalid content type")

        return data

    def _get_subclasses(self, parent=None, parent_class=None, recursive=True):
        """
        Import all submodules of the package containing the present class.
        Includes subpackages recursively, if specified.

        :param parent: package/class.
            If package looks for the classes in submodules.
            If class, first lookss for the package where it is contained
        :param parent_class: class of which to look for subclasses
        :param recursive: True/False (go recursively into submodules)
        """

        import pkgutil
        import imp
        import inspect
        import os

        # If no parent class is specified set it to self.__class
        parent = self.__class__ if parent is None else parent

        # Suppose parent is class
        if inspect.isclass(parent):

            # Set the package where the class is contained
            classfile = inspect.getfile(parent)
            package_path = os.path.dirname(classfile)

            # If parent class is not specified, assume it is the parent
            if parent_class is None:
                parent_class = parent

        # Suppose parent is a package (directory containing __init__.py).
        # Check if it contains attribute __path__
        elif inspect.ismodule(parent) and hasattr(parent, '__path__'):

            # Assume path is one element list
            package_path = parent.__path__[0]

            # if parent is a package, parent_class cannot be None
            if parent_class is None:
                raise TypeError('argument parent_class cannot be None')

                # Recursively check the subpackages
        results = {}

        for _, name, is_pkg in pkgutil.walk_packages([package_path]):
            # N.B. pkgutil.walk_package requires a LIST of paths.

            full_path_base = os.path.join(package_path, name)

            if is_pkg:
                app_module = imp.load_package(full_path_base, full_path_base)
            else:
                full_path = full_path_base + '.py'
                # I could use load_module but it takes lots of arguments,
                # then I use load_source
                app_module = imp.load_source("rst" + name, full_path)

            # Go through the content of the module
            if not is_pkg:
                for fname, obj in inspect.getmembers(app_module):
                    if inspect.isclass(obj) and issubclass(obj, parent_class):
                        results[fname] = obj
            # Look in submodules
            elif is_pkg and recursive:
                results.update(self._get_subclasses(parent=app_module, parent_class=parent_class))

        return results

    def get_visualization_data(self, node, visformat=None):
        """
        Generic function to get the data required to visualize the node with
        a specific plugin.
        Actual definition is in child classes as the content to be be
        returned and its format depends on the visualization plugin specific
        to the resource

        :param node: node object that has to be visualized
        :param visformat: visualization format
        :returns: data selected and serialized for visualization

        If this method is called by Node resource it will look for the type
        of object and invoke the correct method in the lowest-compatibel
        subclass
        """

        # Look for the translator associated to the class of which this node
        # is instance
        tclass = type(node)

        for subclass in self._subclasses.values():
            if subclass._aiida_type.split('.')[-1] == tclass.__name__:  # pylint: disable=protected-access
                lowtrans = subclass

        visualization_data = lowtrans.get_visualization_data(node, visformat=visformat)

        return visualization_data

    def get_downloadable_data(self, node, download_format=None):
        """
        Generic function to download file in specified format.
        Actual definition is in child classes as the content to be
        returned and its format depends on the visualization plugin specific
        to the resource

        :param node: node object
        :param download_format: file extension format
        :returns: data in selected format to download

        If this method is called by Node resource it will look for the type
        of object and invoke the correct method in the lowest-compatibel
        subclass
        """

        # Look for the translator associated to the class of which this node
        # is instance
        tclass = type(node)

        for subclass in self._subclasses.values():
            if subclass._aiida_type.split('.')[-1] == tclass.__name__:  # pylint: disable=protected-access
                lowtrans = subclass

        downloadable_data = lowtrans.get_downloadable_data(node, download_format=download_format)

        return downloadable_data

    @staticmethod
    def get_retrieved_inputs(node, filename=None, rtype=None):
        """
        Generic function to return output of calc inputls verdi command.
        Actual definition is in child classes as the content to be
        returned and its format depends on the visualization plugin specific
        to the resource

        :param node: node object
        :returns: list of calc inputls command
        """
        # pylint: disable=unused-argument
        return []

    @staticmethod
    def get_retrieved_outputs(node, filename=None, rtype=None):
        """
        Generic function to return output of calc outputls verdi command.
        Actual definition is in child classes as the content to be
        returned and its format depends on the visualization plugin specific
        to the resource

        :param node: node object
        :returns: list of calc outputls command
        """
        # pylint: disable=unused-argument
        return []

    @staticmethod
    def get_file_content(node, file_name):
        """
        It reads the file from directory and returns its content.

        Instead of using "send_from_directory" from flask, this method is written
        because in next aiida releases the file can be stored locally or in object storage.

        :param node: aiida folderData node which contains file
        :param file_name: name of the file to return its contents
        :return:
        """
        import os
        file_parts = file_name.split(os.sep)

        if len(file_parts) > 1:
            file_name = file_parts.pop()
            for folder in file_parts:
                node = node.get_subfolder(folder)

        with node.open(file_name) as fobj:
            return fobj.read()

    def get_results(self):
        """
        Returns either a list of nodes or details of single node from database

        :return: either a list of nodes or the details of single node
            from the database
        """
        if self._content_type is not None:
            return self._get_content()

        return super(NodeTranslator, self).get_results()

    def get_statistics(self, user_pk=None):
        """Return statistics for a given node"""

        qmanager = self._backend.query_manager
        return qmanager.get_creation_statistics(user_pk=user_pk)

<<<<<<< HEAD
    def get_io_tree(self, uuid_pattern):
        # pylint: disable=too-many-statements
        """
        json data to display nodes in tree format
        :param uuid_pattern: main node uuid
        :return: json data to display node tree
        """

=======

    def get_io_tree(self, uuid_pattern, tree_in_limit, tree_out_limit):
>>>>>>> 5592f81d
        from aiida.orm.querybuilder import QueryBuilder
        from aiida.orm import Node

        def get_node_shape(ntype):
            """
            Get tree node shape depending on node type
            :param ntype: node type
            :return: shape of the node displayed in tree
            """

            node_type = ntype.split(".")[0]

            # default and data node shape
            shape = "dot"

            if node_type == "calculation":
                shape = "square"
            elif node_type == "code":
                shape = "triangle"

            return shape

        # Check whether uuid_pattern identifies a unique node
        self._check_id_validity(uuid_pattern)

        qb_obj = QueryBuilder()
        qb_obj.append(Node, tag="main", project=["*"], filters=self._id_filter)

        nodes = []
        edges = []
        node_count = 0

<<<<<<< HEAD
        if qb_obj.count() > 0:
            main_node = qb_obj.first()[0]
            pk = main_node.pk
            uuid = main_node.uuid
            nodetype = main_node.node_type
=======
        if qb.count() > 0:
            mainNode = qb.first()[0]
            pk = mainNode.pk
            uuid = mainNode.uuid
            nodetype = mainNode.type
            nodelabel = mainNode.label
>>>>>>> 5592f81d
            display_type = nodetype.split('.')[-2]
            description = main_node.get_description()
            if description == '':
                description = main_node.node_type.split('.')[-2]

            nodes.append({
                "id": node_count,
                "nodeid": pk,
                "nodeuuid": uuid,
                "nodetype": nodetype,
                "nodelabel": nodelabel,
                "displaytype": display_type,
                "group": "main_node",
                "description": description,
                "shape": get_node_shape(nodetype)
            })
        node_count += 1


        # get all inputs
<<<<<<< HEAD
        qb_obj = QueryBuilder()
        qb_obj.append(Node, tag="main", project=['*'], filters=self._id_filter)
        qb_obj.append(Node, tag="in", project=['*'], edge_project=['label'], with_outgoing='main')

        if qb_obj.count() > 0:
            for node_input in qb_obj.iterdict():
                node = node_input['in']['*']
                linktype = node_input['main--in']['label']
                pk = node.pk
                uuid = node.uuid
                nodetype = node.node_type
                display_type = nodetype.split('.')[-2]
                description = node.get_description()
                if description == '':
                    description = node.node_type.split('.')[-2]

                nodes.append({
                    "id": node_count,
                    "nodeid": pk,
                    "nodeuuid": uuid,
                    "nodetype": nodetype,
                    "displaytype": display_type,
                    "group": "inputs",
                    "description": description,
                    "linktype": linktype,
                    "shape": get_node_shape(nodetype)
                })
                edges.append({
                    "from": node_count,
                    "to": 0,
                    "arrows": "to",
                    "color": {
                        "inherit": 'from'
                    },
                    "linktype": linktype,
                })
                node_count += 1

        # get all outputs
        qb_obj = QueryBuilder()
        qb_obj.append(Node, tag="main", project=['*'], filters=self._id_filter)
        qb_obj.append(Node, tag="out", project=['*'], edge_project=['label'], with_incoming='main')
        if qb_obj.count() > 0:
            for output in qb_obj.iterdict():
=======
        qb = QueryBuilder()
        qb.append(Node, tag="main", project=['*'],
                  filters=self._id_filter)
        qb.append(Node, tag="in", project=['*'], edge_project=['label', 'type'],
                  input_of='main')
        if tree_in_limit is not None:
            qb.limit(tree_in_limit)

        input_node_pks = {}
        sent_no_of_incomings = qb.count()

        if sent_no_of_incomings > 0:
            for input in qb.iterdict():
                node = input['in']['*']
                pk = node.pk
                linklabel = input['main--in']['label']
                linktype = input['main--in']['type']

                # add node if it is not present
                if pk not in input_node_pks.keys():
                    input_node_pks[pk] = nodeCount
                    uuid = node.uuid
                    nodetype = node.type
                    nodelabel = node.label
                    display_type = nodetype.split('.')[-2]
                    description = node.get_desc()
                    if description == '':
                        description = node.type.split('.')[-2]

                    nodes.append({
                        "id": nodeCount,
                        "nodeid": pk,
                        "nodeuuid": uuid,
                        "nodetype": nodetype,
                        "nodelabel": nodelabel,
                        "displaytype": display_type,
                        "group": "inputs",
                        "description": description,
                        "linklabel": linklabel,
                        "linktype": linktype,
                        "shape": get_node_shape(nodetype)
                    })
                    nodeCount += 1

                from_edge = input_node_pks[pk]
                edges.append({
                    "from": from_edge,
                    "to": 0,
                    "arrows": "to",
                    "color": {"inherit": 'from'},
                    "label": linktype,
                })


        # get all outputs
        qb = QueryBuilder()
        qb.append(Node, tag="main", project=['*'],
                  filters=self._id_filter)
        qb.append(Node, tag="out", project=['*'], edge_project=['label', 'type'],
                  output_of='main')
        if tree_out_limit is not None:
            qb.limit(tree_out_limit)

        output_node_pks = {}
        sent_no_of_outgoings = qb.count()

        if sent_no_of_outgoings > 0:
            for output in qb.iterdict():
>>>>>>> 5592f81d
                node = output['out']['*']
                pk = node.pk
<<<<<<< HEAD
                uuid = node.uuid
                nodetype = node.node_type
                display_type = nodetype.split('.')[-2]
                description = node.get_description()
                if description == '':
                    description = node.node_type.split('.')[-2]

                nodes.append({
                    "id": node_count,
                    "nodeid": pk,
                    "nodeuuid": uuid,
                    "nodetype": nodetype,
                    "displaytype": display_type,
                    "group": "outputs",
                    "description": description,
                    "linktype": linktype,
                    "shape": get_node_shape(nodetype)
                })
                edges.append({
                    "from": 0,
                    "to": node_count,
                    "arrows": "to",
                    "color": {
                        "inherit": 'to'
                    },
                    "linktype": linktype
                })
                node_count += 1
=======
                linklabel = output['main--out']['label']
                linktype = output['main--out']['type']

                # add node if it is not present
                if pk not in output_node_pks.keys():
                    output_node_pks[pk] = nodeCount
                    uuid = node.uuid
                    nodetype = node.type
                    nodelabel = node.label
                    display_type = nodetype.split('.')[-2]
                    description = node.get_desc()
                    if description == '':
                        description = node.type.split('.')[-2]

                    nodes.append({
                        "id": nodeCount,
                        "nodeid": pk,
                        "nodeuuid": uuid,
                        "nodetype": nodetype,
                        "nodelabel": nodelabel,
                        "displaytype": display_type,
                        "group": "outputs",
                        "description": description,
                        "linklabel": linklabel,
                        "linktype": linktype,
                        "shape": get_node_shape(nodetype)
                    })
                    nodeCount += 1

                to_edge = output_node_pks[pk]
                edges.append({
                    "from": 0,
                    "to": to_edge,
                    "arrows": "to",
                    "color": {"inherit": 'to'},
                    "label": linktype
                })
>>>>>>> 5592f81d

        # count total no of nodes
        qb = QueryBuilder()
        qb.append(Node, tag="main", project=['id'], filters=self._id_filter)
        qb.append(Node, tag="in", project=['id'], input_of='main')
        total_no_of_incomings = qb.count()

        qb = QueryBuilder()
        qb.append(Node, tag="main", project=['id'], filters=self._id_filter)
        qb.append(Node, tag="out", project=['id'], output_of='main')
        total_no_of_outgoings = qb.count()


        return {"nodes": nodes, "edges": edges, "total_no_of_incomings": total_no_of_incomings,
                "total_no_of_outgoings": total_no_of_outgoings, "sent_no_of_incomings": sent_no_of_incomings,
                "sent_no_of_outgoings": sent_no_of_outgoings}<|MERGE_RESOLUTION|>--- conflicted
+++ resolved
@@ -541,19 +541,13 @@
         qmanager = self._backend.query_manager
         return qmanager.get_creation_statistics(user_pk=user_pk)
 
-<<<<<<< HEAD
-    def get_io_tree(self, uuid_pattern):
-        # pylint: disable=too-many-statements
+    def get_io_tree(self, uuid_pattern, tree_in_limit, tree_out_limit):
+        # pylint: disable=too-many-statements,too-many-locals
         """
         json data to display nodes in tree format
         :param uuid_pattern: main node uuid
         :return: json data to display node tree
         """
-
-=======
-
-    def get_io_tree(self, uuid_pattern, tree_in_limit, tree_out_limit):
->>>>>>> 5592f81d
         from aiida.orm.querybuilder import QueryBuilder
         from aiida.orm import Node
 
@@ -586,20 +580,12 @@
         edges = []
         node_count = 0
 
-<<<<<<< HEAD
         if qb_obj.count() > 0:
             main_node = qb_obj.first()[0]
             pk = main_node.pk
             uuid = main_node.uuid
             nodetype = main_node.node_type
-=======
-        if qb.count() > 0:
-            mainNode = qb.first()[0]
-            pk = mainNode.pk
-            uuid = mainNode.uuid
-            nodetype = mainNode.type
-            nodelabel = mainNode.label
->>>>>>> 5592f81d
+            nodelabel = main_node.label
             display_type = nodetype.split('.')[-2]
             description = main_node.get_description()
             if description == '':
@@ -618,85 +604,36 @@
             })
         node_count += 1
 
-
         # get all inputs
-<<<<<<< HEAD
         qb_obj = QueryBuilder()
         qb_obj.append(Node, tag="main", project=['*'], filters=self._id_filter)
-        qb_obj.append(Node, tag="in", project=['*'], edge_project=['label'], with_outgoing='main')
-
-        if qb_obj.count() > 0:
+        qb_obj.append(Node, tag="in", project=['*'], edge_project=['label', 'type'], with_outgoing='main')
+        if tree_in_limit is not None:
+            qb_obj.limit(tree_in_limit)
+
+        input_node_pks = {}
+        sent_no_of_incomings = qb_obj.count()
+
+        if sent_no_of_incomings > 0:
             for node_input in qb_obj.iterdict():
                 node = node_input['in']['*']
-                linktype = node_input['main--in']['label']
                 pk = node.pk
-                uuid = node.uuid
-                nodetype = node.node_type
-                display_type = nodetype.split('.')[-2]
-                description = node.get_description()
-                if description == '':
-                    description = node.node_type.split('.')[-2]
-
-                nodes.append({
-                    "id": node_count,
-                    "nodeid": pk,
-                    "nodeuuid": uuid,
-                    "nodetype": nodetype,
-                    "displaytype": display_type,
-                    "group": "inputs",
-                    "description": description,
-                    "linktype": linktype,
-                    "shape": get_node_shape(nodetype)
-                })
-                edges.append({
-                    "from": node_count,
-                    "to": 0,
-                    "arrows": "to",
-                    "color": {
-                        "inherit": 'from'
-                    },
-                    "linktype": linktype,
-                })
-                node_count += 1
-
-        # get all outputs
-        qb_obj = QueryBuilder()
-        qb_obj.append(Node, tag="main", project=['*'], filters=self._id_filter)
-        qb_obj.append(Node, tag="out", project=['*'], edge_project=['label'], with_incoming='main')
-        if qb_obj.count() > 0:
-            for output in qb_obj.iterdict():
-=======
-        qb = QueryBuilder()
-        qb.append(Node, tag="main", project=['*'],
-                  filters=self._id_filter)
-        qb.append(Node, tag="in", project=['*'], edge_project=['label', 'type'],
-                  input_of='main')
-        if tree_in_limit is not None:
-            qb.limit(tree_in_limit)
-
-        input_node_pks = {}
-        sent_no_of_incomings = qb.count()
-
-        if sent_no_of_incomings > 0:
-            for input in qb.iterdict():
-                node = input['in']['*']
-                pk = node.pk
-                linklabel = input['main--in']['label']
-                linktype = input['main--in']['type']
+                linklabel = node_input['main--in']['label']
+                linktype = node_input['main--in']['type']
 
                 # add node if it is not present
                 if pk not in input_node_pks.keys():
-                    input_node_pks[pk] = nodeCount
+                    input_node_pks[pk] = node_count
                     uuid = node.uuid
-                    nodetype = node.type
+                    nodetype = node.node_type
                     nodelabel = node.label
                     display_type = nodetype.split('.')[-2]
-                    description = node.get_desc()
+                    description = node.get_description()
                     if description == '':
-                        description = node.type.split('.')[-2]
+                        description = node.node_type.split('.')[-2]
 
                     nodes.append({
-                        "id": nodeCount,
+                        "id": node_count,
                         "nodeid": pk,
                         "nodeuuid": uuid,
                         "nodetype": nodetype,
@@ -708,81 +645,49 @@
                         "linktype": linktype,
                         "shape": get_node_shape(nodetype)
                     })
-                    nodeCount += 1
+                    node_count += 1
 
                 from_edge = input_node_pks[pk]
                 edges.append({
                     "from": from_edge,
                     "to": 0,
                     "arrows": "to",
-                    "color": {"inherit": 'from'},
-                    "label": linktype,
+                    "color": {
+                        "inherit": 'from'
+                    },
+                    "linktype": linktype,
                 })
 
-
         # get all outputs
-        qb = QueryBuilder()
-        qb.append(Node, tag="main", project=['*'],
-                  filters=self._id_filter)
-        qb.append(Node, tag="out", project=['*'], edge_project=['label', 'type'],
-                  output_of='main')
+        qb_obj = QueryBuilder()
+        qb_obj.append(Node, tag="main", project=['*'], filters=self._id_filter)
+        qb_obj.append(Node, tag="out", project=['*'], edge_project=['label', 'type'], with_incoming='main')
         if tree_out_limit is not None:
-            qb.limit(tree_out_limit)
+            qb_obj.limit(tree_out_limit)
 
         output_node_pks = {}
-        sent_no_of_outgoings = qb.count()
+        sent_no_of_outgoings = qb_obj.count()
 
         if sent_no_of_outgoings > 0:
-            for output in qb.iterdict():
->>>>>>> 5592f81d
+            for output in qb_obj.iterdict():
                 node = output['out']['*']
                 pk = node.pk
-<<<<<<< HEAD
-                uuid = node.uuid
-                nodetype = node.node_type
-                display_type = nodetype.split('.')[-2]
-                description = node.get_description()
-                if description == '':
-                    description = node.node_type.split('.')[-2]
-
-                nodes.append({
-                    "id": node_count,
-                    "nodeid": pk,
-                    "nodeuuid": uuid,
-                    "nodetype": nodetype,
-                    "displaytype": display_type,
-                    "group": "outputs",
-                    "description": description,
-                    "linktype": linktype,
-                    "shape": get_node_shape(nodetype)
-                })
-                edges.append({
-                    "from": 0,
-                    "to": node_count,
-                    "arrows": "to",
-                    "color": {
-                        "inherit": 'to'
-                    },
-                    "linktype": linktype
-                })
-                node_count += 1
-=======
                 linklabel = output['main--out']['label']
                 linktype = output['main--out']['type']
 
                 # add node if it is not present
                 if pk not in output_node_pks.keys():
-                    output_node_pks[pk] = nodeCount
+                    output_node_pks[pk] = node_count
                     uuid = node.uuid
-                    nodetype = node.type
+                    nodetype = node.node_type
                     nodelabel = node.label
                     display_type = nodetype.split('.')[-2]
-                    description = node.get_desc()
+                    description = node.get_description()
                     if description == '':
-                        description = node.type.split('.')[-2]
+                        description = node.node_type.split('.')[-2]
 
                     nodes.append({
-                        "id": nodeCount,
+                        "id": node_count,
                         "nodeid": pk,
                         "nodeuuid": uuid,
                         "nodetype": nodetype,
@@ -794,30 +699,35 @@
                         "linktype": linktype,
                         "shape": get_node_shape(nodetype)
                     })
-                    nodeCount += 1
+                    node_count += 1
 
                 to_edge = output_node_pks[pk]
                 edges.append({
                     "from": 0,
                     "to": to_edge,
                     "arrows": "to",
-                    "color": {"inherit": 'to'},
-                    "label": linktype
+                    "color": {
+                        "inherit": 'to'
+                    },
+                    "linktype": linktype
                 })
->>>>>>> 5592f81d
 
         # count total no of nodes
-        qb = QueryBuilder()
-        qb.append(Node, tag="main", project=['id'], filters=self._id_filter)
-        qb.append(Node, tag="in", project=['id'], input_of='main')
-        total_no_of_incomings = qb.count()
-
-        qb = QueryBuilder()
-        qb.append(Node, tag="main", project=['id'], filters=self._id_filter)
-        qb.append(Node, tag="out", project=['id'], output_of='main')
-        total_no_of_outgoings = qb.count()
-
-
-        return {"nodes": nodes, "edges": edges, "total_no_of_incomings": total_no_of_incomings,
-                "total_no_of_outgoings": total_no_of_outgoings, "sent_no_of_incomings": sent_no_of_incomings,
-                "sent_no_of_outgoings": sent_no_of_outgoings}+        builder = QueryBuilder()
+        builder.append(Node, tag="main", project=['id'], filters=self._id_filter)
+        builder.append(Node, tag="in", project=['id'], input_of='main')
+        total_no_of_incomings = builder.count()
+
+        builder = QueryBuilder()
+        builder.append(Node, tag="main", project=['id'], filters=self._id_filter)
+        builder.append(Node, tag="out", project=['id'], output_of='main')
+        total_no_of_outgoings = builder.count()
+
+        return {
+            "nodes": nodes,
+            "edges": edges,
+            "total_no_of_incomings": total_no_of_incomings,
+            "total_no_of_outgoings": total_no_of_outgoings,
+            "sent_no_of_incomings": sent_no_of_incomings,
+            "sent_no_of_outgoings": sent_no_of_outgoings
+        }