--- conflicted
+++ resolved
@@ -304,7 +304,20 @@
                                '_tcod_software_package':
                                'Quantum ESPRESSO'})
 
-<<<<<<< HEAD
+        ad = ArrayData()
+        ad.set_array("forces", numpy.array([[[1,2,3], [4,5,6]]]))
+        calc = FakeObject({
+            "out": { "output_parameters": ParameterData(dict={}),
+                     "output_array": ad }
+        })
+        res = translate_calculation_specific_values(calc,PWT)
+        self.assertEquals(res,{
+            '_tcod_software_package': 'Quantum ESPRESSO',
+            '_tcod_atom_site_resid_force_Cartn_x': [1,4],
+            '_tcod_atom_site_resid_force_Cartn_y': [2,5],
+            '_tcod_atom_site_resid_force_Cartn_z': [3,6],
+        })
+
     def test_nwcpymatgen_translation(self):
         from aiida.tools.dbexporters.tcod \
              import translate_calculation_specific_values
@@ -348,23 +361,6 @@
             '_dft_atom_type_valence_configuration': ['2s', '3s2p'],
         })
 
-=======
-        ad = ArrayData()
-        ad.set_array("forces", numpy.array([[[1,2,3], [4,5,6]]]))
-        calc = FakeObject({
-            "out": { "output_parameters": ParameterData(dict={}),
-                     "output_array": ad }
-        })
-        res = translate_calculation_specific_values(calc,PWT)
-        self.assertEquals(res,{
-            '_tcod_software_package': 'Quantum ESPRESSO',
-            '_tcod_atom_site_resid_force_Cartn_x': [1,4],
-            '_tcod_atom_site_resid_force_Cartn_y': [2,5],
-            '_tcod_atom_site_resid_force_Cartn_z': [3,6],
-        })
-
-
->>>>>>> ea6896da
     @unittest.skipIf(not has_ase() or not has_pycifrw(),
                      "Unable to import ase or pycifrw")
     def test_inline_export(self):
