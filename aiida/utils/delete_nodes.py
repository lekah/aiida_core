<<<<<<< HEAD
def delete_nodes(pks, follow_calls=False, follow_returns=False,
                 dry_run=False, force=False, disable_checks=False, verbosity=0):
=======
# -*- coding: utf-8 -*-
###########################################################################
# Copyright (c), The AiiDA team. All rights reserved.                     #
# This file is part of the AiiDA code.                                    #
#                                                                         #
# The code is hosted on GitHub at https://github.com/aiidateam/aiida_core #
# For further information on the license, see the LICENSE.txt file        #
# For further information please visit http://www.aiida.net               #
###########################################################################



def delete_nodes(pks, follow_calls=False, follow_returns=False, 
        dry_run=False, force=False, disable_checks=False, verbosity=0):
>>>>>>> 2c523ff4
    """
    Delete nodes by a list of pks

    :note: The script will also delete all children calculations generated from the specified nodes.

    :param pks: a list of the PKs of the nodes to delete
    :param bool follow_calls: Follow calls
    :param bool follow_returns:
        Follow returns. This is a very dangerous option, since anything returned by a workflow might have
        been used as input in many other calculations. Use with care, and never combine with force.
    :param bool dry_run: Do not delete, a dry run, with statistics printed according to verbosity levels.
    :param bool force: Do not ask for confirmation to delete nodes.
    :param bool disable_checks:
        If True, will not check whether calculations are losing created data or called instances.
        If checks are disabled, also logging is disabled.
    :param bool force: Do not ask for confirmation to delete nodes.
    :param int verbosity:
        The verbosity levels, 0 prints nothing, 1 prints just sums and total, 2 prints individual nodes.
    """

    from aiida.orm.querybuilder import QueryBuilder
    from aiida.common.links import LinkType
    from aiida.orm.node import Node
    from aiida.orm.calculation import Calculation
    from aiida.orm.data import Data
    from aiida.orm import load_node
    from aiida.orm.backend import construct_backend
    from aiida.backends.utils import delete_nodes_and_connections

    backend = construct_backend()
    user_email = backend.users.get_automatic_user().email

    if not pks:
        # If I was passed an empty list, I don't to anything
        # I prefer checking explicitly, an empty set might be problematic for the queries done below.
        if verbosity:
            print "Nothing to delete"
        return

    # The following code is just for the querying of downwards provenance.
    # Ideally, there should be a module to interface with, but this is the solution for now.
    # By only dealing with ids, and keeping track of what has been already
    # visited in the query, there's good performance and no infinite loops.
    link_types_to_follow = [LinkType.CREATE.value, LinkType.INPUT.value]
    if follow_calls:
        link_types_to_follow.append(LinkType.CALL.value)
    if follow_returns:
        link_types_to_follow.append(LinkType.RETURN.value)

    edge_filters = {'type': {'in': link_types_to_follow}}

    # Operational set always includes the recently (in the last iteration added) nodes.
    operational_set = set().union(set(pks))  # Union to copy the set!
    pks_set_to_delete = set().union(set(pks))
    while operational_set:
        # new_pks_set are the the pks of all nodes that are connected to the operational node set
        # with the links specified.
        new_pks_set = set([i for i, in QueryBuilder().append(
            Node, filters={'id': {'in': operational_set}}).append(
            Node, project='id', edge_filters=edge_filters).iterall()])
        # The operational set is only those pks that haven't been yet put into the pks_set_to_delete.
        operational_set = new_pks_set.difference(pks_set_to_delete)

        # I add these pks in the pks_set_to_delete with a union
        pks_set_to_delete = pks_set_to_delete.union(new_pks_set)

    if verbosity > 0:
        print "I {} delete {} node{}".format(
            'would' if dry_run else 'will',
            len(pks_set_to_delete),
            's' if len(pks_set_to_delete) > 1 else '')
        if verbosity > 1:
            qb = QueryBuilder().append(Node, filters={'id': {'in': pks_set_to_delete}},
                                       project=('uuid', 'id', 'type', 'label'))
            print "The nodes I {} delete:".format('would' if dry_run else 'will')
            for uuid, pk, type_string, label in qb.iterall():
                try:
                    short_type_string = type_string.split('.')[-2]
                except IndexError:
                    short_type_string = type_string
                print "   {} {} {} {}".format(uuid, pk, short_type_string, label)


    # Here I am checking whether I am deleting
    ## A data instance without also deleting the creator, which brakes relationship between a calculation and its data
    ## A calculation instance that was called, without also deleting the caller.

    if not disable_checks:
        called_qb = QueryBuilder()
        called_qb.append(Calculation, filters={'id': {'!in': pks_set_to_delete}}, project='id')
        called_qb.append(Calculation, project='type', edge_project='label',
                         filters={'id': {'in': pks_set_to_delete}},
                         edge_filters={'type': {'==': LinkType.CALL.value}})
        caller_to_called2delete = called_qb.all()

        if verbosity > 0 and caller_to_called2delete:
            calculation_pks_losing_called = set(zip(*caller_to_called2delete)[0])
            print "\n{} calculation{} {} lose at least one called instance".format(
                    len(calculation_pks_losing_called),
                    's' if len(calculation_pks_losing_created) > 1 else '',
                    'would' if dry_run else 'will')
            if verbosity > 1:
                print "These are the calculations that {} lose a called instance:".format('would' if dry_run else 'will')
                for calc_losing_called_pk in calculation_pks_losing_called:
                    print '  ', load_node(calc_losing_called_pk)

        created_qb = QueryBuilder()
        created_qb.append(Calculation, filters={'id': {'!in': pks_set_to_delete}}, project='id')
        created_qb.append(Data, project='type', edge_project='label',
                          filters={'id': {'in': pks_set_to_delete}},
                          edge_filters={'type': {'==': LinkType.CREATE.value}})

        creator_to_created2delete = created_qb.all()
        if verbosity > 0 and creator_to_created2delete:
            calculation_pks_losing_created = set(zip(*creator_to_created2delete)[0])
            print "\n{} calculation{} {} lose at least one created data-instance".format(
                len(calculation_pks_losing_created),
                's' if len(calculation_pks_losing_created) > 1 else '',
                'would' if dry_run else 'will')
            if verbosity > 1:
                print "These are the calculations that {} lose a created data-instance:".format(
                    'would' if dry_run else 'will')
                for calc_losing_created_pk in calculation_pks_losing_created:
                    print '  ', load_node(calc_losing_created_pk)

    if dry_run:
        if verbosity > 0:
            print "\nThis was a dry run, exiting without deleting anything"
        return

    # Asking for user confirmation here
    if force:
        pass
    else:
        print "YOU ARE ABOUT TO DELETE {} NODES! THIS CANNOT BE UNDONE!".format(len(pks_set_to_delete))
        if raw_input("Shall I continue? [Y/N] ").lower() != 'y':
            print "Exiting without deleting"
            return

    # Recover the list of folders to delete before actually deleting
    # the nodes.  I will delete the folders only later, so that if
    # there is a problem during the deletion of the nodes in
    # the DB, I don't delete the folders
    folders = [load_node(_).folder for _ in pks_set_to_delete]

    delete_nodes_and_connections(pks_set_to_delete)

    if not disable_checks:
        # I pass now to the log the information for calculations losing created data or called instances
        for calc_pk, calc_type_string, link_label in caller_to_called2delete:
            calc = load_node(calc_pk)
            calc.logger.warning("User {} deleted "
                                "an instance of type {} "
                                "called with the label {} "
                                "by this calculation".format(
                user_email, calc_type_string, link_label))

        for calc_pk, data_type_string, link_label in creator_to_created2delete:
            calc = load_node(calc_pk)
            calc.logger.warning("User {} deleted "
                                "an instance of type {} "
                                "created with the label {} "
                                "by this calculation".format(
                user_email, data_type_string, link_label))

    # If we are here, we managed to delete the entries from the DB.
    # I can now delete the folders
    for f in folders:
        f.erase()
<|MERGE_RESOLUTION|>--- conflicted
+++ resolved
@@ -1,7 +1,3 @@
-<<<<<<< HEAD
-def delete_nodes(pks, follow_calls=False, follow_returns=False,
-                 dry_run=False, force=False, disable_checks=False, verbosity=0):
-=======
 # -*- coding: utf-8 -*-
 ###########################################################################
 # Copyright (c), The AiiDA team. All rights reserved.                     #
@@ -13,10 +9,8 @@
 ###########################################################################
 
 
-
 def delete_nodes(pks, follow_calls=False, follow_returns=False, 
-        dry_run=False, force=False, disable_checks=False, verbosity=0):
->>>>>>> 2c523ff4
+                 dry_run=False, force=False, disable_checks=False, verbosity=0):
     """
     Delete nodes by a list of pks
 
