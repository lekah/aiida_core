# -*- coding: utf-8 -*-
###########################################################################
# Copyright (c), The AiiDA team. All rights reserved.                     #
# This file is part of the AiiDA code.                                    #
#                                                                         #
# The code is hosted on GitHub at https://github.com/aiidateam/aiida_core #
# For further information on the license, see the LICENSE.txt file        #
# For further information please visit http://www.aiida.net               #
###########################################################################
"""Tools for handling Crystallographic Information Files (CIF)"""
# pylint: disable=invalid-name,too-many-locals,too-many-statements
from aiida.orm.data.singlefile import SinglefileData
from aiida.orm.calculation.inline import optional_inline
from aiida.common.utils import HiddenPrints


class InvalidOccupationsError(Exception):
    """
    An exception that will be raised if pymatgen fails to parse the structure from a
    cif because some site occupancies exceed the occupancy tolerance. This often happens
    for structures that have attached species, such as hydrogen, and specify a placeholder
    position for it, leading to occupancies greater than one. Pymatgen only issues a
    warning in this case and simply does not return a structure
    """


ase_loops = {
    '_atom_site': [
        '_atom_site_label',
        '_atom_site_occupancy',
        '_atom_site_fract_x',
        '_atom_site_fract_y',
        '_atom_site_fract_z',
        '_atom_site_adp_type',
        '_atom_site_thermal_displace_type',
        '_atom_site_B_iso_or_equiv',
        '_atom_site_U_iso_or_equiv',
        '_atom_site_B_equiv_geom_mean',
        '_atom_site_U_equiv_geom_mean',
        '_atom_site_type_symbol',
    ]
}

symmetry_tags = [
    '_symmetry_equiv_pos_site_id',
    '_symmetry_equiv_pos_as_xyz',
    '_symmetry_Int_Tables_number',
    '_symmetry_space_group_name_H-M',
    '_symmetry_space_group_name_Hall',
    '_space_group_symop_id',
    '_space_group_symop_operation_xyz',
    '_space_group_symop_sg_id',
    '_space_group_id',
    '_space_group_IT_number',
    '_space_group_name_H-M_alt',
    '_space_group_name_Hall',
]


def has_pycifrw():
    """
    :return: True if the PyCifRW module can be imported, False otherwise.
    """
    # pylint: disable=unused-variable
    try:
        import CifFile
        from CifFile import CifBlock
    except ImportError:
        return False
    return True


def symop_string_from_symop_matrix_tr(matrix, tr=(0, 0, 0), eps=0):
    """
    Construct a CIF representation of symmetry operator plus translation.
    See International Tables for Crystallography Vol. A. (2002) for
    definition.

    :param matrix: 3x3 matrix, representing the symmetry operator
    :param tr: translation vector of length 3 (default 0)
    :param eps: epsilon parameter for fuzzy comparison x == 0
    :return: CIF representation of symmetry operator
    """
    import re
    axes = ["x", "y", "z"]
    parts = ["", "", ""]
    for i in range(0, 3):
        for j in range(0, 3):
            sign = None
            if matrix[i][j] > eps:
                sign = "+"
            elif matrix[i][j] < -eps:
                sign = "-"
            if sign:
                parts[i] = format("{}{}{}".format(parts[i], sign, axes[j]))
        if tr[i] < -eps or tr[i] > eps:
            sign = "+"
            if tr[i] < -eps:
                sign = "-"
            parts[i] = format("{}{}{}".format(parts[i], sign, abs(tr[i])))
        parts[i] = re.sub(r'^\+', '', parts[i])
    return ",".join(parts)


@optional_inline
def _get_aiida_structure_ase_inline(cif, **kwargs):
    """
    Creates :py:class:`aiida.orm.data.structure.StructureData` using ASE.

    .. note:: unable to correctly import structures of alloys.
    .. note:: requires ASE module.
    """
    from aiida.orm.data.parameter import ParameterData
    from aiida.orm.data.structure import StructureData

    if 'parameters' in kwargs:
        parameters = kwargs['parameters']
    else:
        parameters = {}

    if isinstance(parameters, ParameterData):
        parameters = parameters.get_dict()

    parameters.pop('occupancy_tolerance', None)
    parameters.pop('site_tolerance', None)

    return {'structure': StructureData(ase=cif.get_ase(**parameters))}


@optional_inline
def _get_aiida_structure_pymatgen_inline(cif, **kwargs):
    """
    Creates :py:class:`aiida.orm.data.structure.StructureData` using pymatgen.

    :param occupancy_tolerance: If total occupancy of a site is between 1 and occupancy_tolerance,
        the occupancies will be scaled down to 1.
    :param site_tolerance: This tolerance is used to determine if two sites are sitting in the same position,
        in which case they will be combined to a single disordered site. Defaults to 1e-4.

    .. note:: requires pymatgen module.
    """
    from pymatgen.io.cif import CifParser
    from aiida.orm.data.parameter import ParameterData
    from aiida.orm.data.structure import StructureData

    if 'parameters' in kwargs:
        parameters = kwargs['parameters']
    else:
        parameters = {}

    if isinstance(parameters, ParameterData):
        parameters = parameters.get_dict()

    constructor_kwargs = {}

    parameters['primitive'] = parameters.pop('primitive_cell', False)

    for argument in ['occupancy_tolerance', 'site_tolerance']:
        if argument in parameters:
            constructor_kwargs[argument] = parameters.pop(argument)

    parser = CifParser(cif.get_file_abs_path(), **constructor_kwargs)

    try:
        structures = parser.get_structures(**parameters)
    except ValueError:

        # Verify whether the failure was due to wrong occupancy numbers
        try:
            constructor_kwargs['occupancy_tolerance'] = 1E10
            parser = CifParser(cif.get_file_abs_path(), **constructor_kwargs)
            structures = parser.get_structures(**parameters)
        except ValueError:
            # If it still fails, the occupancies were not the reason for failure
            raise ValueError('pymatgen failed to provide a structure from the cif file')
        else:
            # If it now succeeds, non-unity occupancies were the culprit
            raise InvalidOccupationsError(
                'detected atomic sites with an occupation number larger than the occupation tolerance')

    return {'structure': StructureData(pymatgen_structure=structures[0])}


def cif_from_ase(ase, full_occupancies=False, add_fake_biso=False):
    """
    Construct a CIF datablock from the ASE structure. The code is taken
    from
    https://wiki.fysik.dtu.dk/ase/epydoc/ase.io.cif-pysrc.html#write_cif,
    as the original ASE code contains a bug in printing the
    Hermann-Mauguin symmetry space group symbol.

    :param ase: ASE "images"
    :return: array of CIF datablocks
    """
    from numpy import arccos, pi, dot
    from numpy.linalg import norm

    if not isinstance(ase, (list, tuple)):
        ase = [ase]

    datablocks = []
    for _, atoms in enumerate(ase):
        datablock = dict()

        cell = atoms.cell
        a = norm(cell[0])
        b = norm(cell[1])
        c = norm(cell[2])
        alpha = arccos(dot(cell[1], cell[2]) / (b * c)) * 180. / pi
        beta = arccos(dot(cell[0], cell[2]) / (a * c)) * 180. / pi
        gamma = arccos(dot(cell[0], cell[1]) / (a * b)) * 180. / pi

        datablock['_cell_length_a'] = str(a)
        datablock['_cell_length_b'] = str(b)
        datablock['_cell_length_c'] = str(c)
        datablock['_cell_angle_alpha'] = str(alpha)
        datablock['_cell_angle_beta'] = str(beta)
        datablock['_cell_angle_gamma'] = str(gamma)

        if atoms.pbc.all():
            datablock['_symmetry_space_group_name_H-M'] = 'P 1'
            datablock['_symmetry_int_tables_number'] = str(1)
            datablock['_symmetry_equiv_pos_as_xyz'] = ['x, y, z']

        datablock['_atom_site_label'] = []
        datablock['_atom_site_fract_x'] = []
        datablock['_atom_site_fract_y'] = []
        datablock['_atom_site_fract_z'] = []
        datablock['_atom_site_type_symbol'] = []

        if full_occupancies:
            datablock['_atom_site_occupancy'] = []
        if add_fake_biso:
            datablock['_atom_site_thermal_displace_type'] = []
            datablock['_atom_site_B_iso_or_equiv'] = []

        scaled = atoms.get_scaled_positions()
        no = {}
        for i, atom in enumerate(atoms):
            symbol = atom.symbol
            if symbol in no:
                no[symbol] += 1
            else:
                no[symbol] = 1
            datablock['_atom_site_label'].append(symbol + str(no[symbol]))
            datablock['_atom_site_fract_x'].append(str(scaled[i][0]))
            datablock['_atom_site_fract_y'].append(str(scaled[i][1]))
            datablock['_atom_site_fract_z'].append(str(scaled[i][2]))
            datablock['_atom_site_type_symbol'].append(symbol)

            if full_occupancies:
                datablock['_atom_site_occupancy'].append(str(1.0))
            if add_fake_biso:
                datablock['_atom_site_thermal_displace_type'].append('Biso')
                datablock['_atom_site_B_iso_or_equiv'].append(str(1.0))

        datablocks.append(datablock)
    return datablocks


# pylint: disable=too-many-branches
def pycifrw_from_cif(datablocks, loops=None, names=None):
    """
    Constructs PyCifRW's CifFile from an array of CIF datablocks.

    :param datablocks: an array of CIF datablocks
    :param loops: optional list of lists of CIF tag loops.
    :param names: optional list of datablock names
    :return: CifFile
    """
    import CifFile
    from CifFile import CifBlock

    if loops is None:
        loops = dict()

    cif = CifFile.CifFile()
    try:
        cif.set_grammar("1.1")
    except AttributeError:
        # if no grammar can be set, we assume it's 1.1 (widespread standard)
        pass

    if names and len(names) < len(datablocks):
        raise ValueError("Not enough names supplied for "
                         "datablocks: {} (names) < "
                         "{} (datablocks)".format(len(names), len(datablocks)))
    for i, values in enumerate(datablocks):
        name = str(i)
        if names:
            name = names[i]
        datablock = CifBlock()
        cif[name] = datablock
        for loopname in loops.keys():
            loopdata = ([[]], [[]])
            row_size = None
            for tag in loops[loopname]:
                if tag in values:
                    tag_values = values.pop(tag)
                    if not isinstance(tag_values, list):
                        tag_values = [tag_values]
                    if row_size is None:
                        row_size = len(tag_values)
                    elif row_size != len(tag_values):
                        raise ValueError("Number of values for tag "
                                         "'{}' is different from "
                                         "the others in the same "
                                         "loop".format(tag))
                    loopdata[0][0].append(tag)
                    loopdata[1][0].append(tag_values)
            if row_size is not None and row_size > 0:
                datablock.AddCifItem(loopdata)
        for tag in sorted(values.keys()):
            datablock[tag] = values[tag]
            # create automatically a loop for non-scalar values
            if isinstance(values[tag], (tuple, list)) and tag not in loops.keys():
                datablock.CreateLoop([tag])
    return cif


@optional_inline
def refine_inline(node):
    """
    Refine (reduce) the cell of :py:class:`aiida.orm.data.cif.CifData`,
    find and remove symmetrically equivalent atoms.

    :param node: a :py:class:`aiida.orm.data.cif.CifData` instance.
    :return: dict with :py:class:`aiida.orm.data.cif.CifData`

    .. note:: can be used as inline calculation.
    """
    from aiida.orm.data.structure import StructureData, ase_refine_cell

    if len(node.values.keys()) > 1:
        raise ValueError("CifData seems to contain more than one data "
                         "block -- multiblock CIF files are not "
                         "supported yet")

    name = node.values.keys()[0]

    original_atoms = node.get_ase(index=None)
    if len(original_atoms) > 1:
        raise ValueError("CifData seems to contain more than one crystal "
                         "structure -- such refinement is not supported "
                         "yet")

    original_atoms = original_atoms[0]

    refined_atoms, symmetry = ase_refine_cell(original_atoms)

    cif = CifData(ase=refined_atoms)
    if name != str(0):
        cif.values.rename(str(0), name)

    # Remove all existing symmetry tags before overwriting:
    for tag in symmetry_tags:
        cif.values[name].RemoveCifItem(tag)

    cif.values[name]['_symmetry_space_group_name_H-M'] = symmetry['hm']
    cif.values[name]['_symmetry_space_group_name_Hall'] = symmetry['hall']
    cif.values[name]['_symmetry_Int_Tables_number'] = symmetry['tables']
    cif.values[name]['_symmetry_equiv_pos_as_xyz'] = \
        [symop_string_from_symop_matrix_tr(symmetry['rotations'][i],
                                           symmetry['translations'][i])
         for i in range(0, len(symmetry['rotations']))]

    # Summary formula has to be calculated from non-reduced set of atoms.
    cif.values[name]['_chemical_formula_sum'] = \
        StructureData(ase=original_atoms).get_formula(mode='hill',
                                                      separator=' ')

    # If the number of reduced atoms multiplies the number of non-reduced
    # atoms, the new Z value can be calculated.
    if '_cell_formula_units_Z' in node.values[name].keys():
        old_Z = node.values[name]['_cell_formula_units_Z']
        if len(original_atoms) % len(refined_atoms):
            new_Z = old_Z * len(original_atoms) / len(refined_atoms)
            cif.values[name]['_cell_formula_units_Z'] = new_Z

    return {'cif': cif}


def parse_formula(formula):
    """
    Parses the Hill formulae, written with spaces for separators.
    """
    import re

    contents = {}
    for part in re.split(r'\s+', formula):
        m = re.match(r'(\D+)([\.\d]+)?', part)
        specie = m.group(1)
        quantity = m.group(2)
        if quantity is None:
            quantity = 1
        else:
            if re.match(r'^\d+$', quantity):
                quantity = int(quantity)
            else:
                quantity = float(quantity)
        contents[specie] = quantity
    return contents


# pylint: disable=abstract-method
# Note:  Method 'query' is abstract in class 'Node' but is not overridden
class CifData(SinglefileData):
    """
    Wrapper for Crystallographic Interchange File (CIF)

    .. note:: the file (physical) is held as the authoritative source of
        information, so all conversions are done through the physical file:
        when setting ``ase`` or ``values``, a physical CIF file is generated
        first, the values are updated from the physical CIF file.
    """
    _set_incompatibilities = [('ase', 'file'), ('ase', 'values'), ('file', 'values')]
    _scan_types = ['standard', 'flex']
    _parse_policies = ['eager', 'lazy']

    @property
    def _set_defaults(self):
        """
        Add defaults for some attributes.

        """
        parent_dict = super(CifData, self)._set_defaults
        parent_dict.update({
            'scan_type': self._scan_types[0],
            'parse_policy': 'eager',
        })

        return parent_dict

    @staticmethod
    def read_cif(fileobj, index=-1, **kwargs):
        """
        A wrapper method that simulates the behavior of the old
        function ase.io.cif.read_cif by using the new generic ase.io.read
        function.
        """
        from ase.io import read

        # the read function returns a list as a cif file might contain multiple
        # structures
        struct_list = read(fileobj, index=':', format='cif', **kwargs)

        if index is None:
            # If index is explicitely set to None, the list is returned as such.
            return struct_list
        # otherwise return the desired structure specified by index.
        # If no index is specified, the last structure is assumed by default
        return struct_list[index]

    @classmethod
    def from_md5(cls, md5):
        """
        Return a list of all CIF files that match a given MD5 hash.

        .. note:: the hash has to be stored in a ``_md5`` attribute,
            otherwise the CIF file will not be found.
        """
        from aiida.orm.querybuilder import QueryBuilder
        qb = QueryBuilder()
        qb.append(cls, filters={'attributes.md5': {'==': md5}})
        return [_ for [_] in qb.all()]

    @classmethod
    def get_or_create(cls, filename, use_first=False, store_cif=True):
        """
        Pass the same parameter of the init; if a file with the same md5
        is found, that CifData is returned.

        :param filename: an absolute filename on disk
        :param use_first: if False (default), raise an exception if more than \
                one CIF file is found.\
                If it is True, instead, use the first available CIF file.
        :param bool store_cif: If false, the CifData objects are not stored in
                the database. default=True.
        :return (cif, created): where cif is the CifData object, and create is either\
            True if the object was created, or False if the object was retrieved\
            from the DB.
        """
        import aiida.common.utils
        import os

        if not os.path.abspath(filename):
            raise ValueError("filename must be an absolute path")
        md5 = aiida.common.utils.md5_file(filename)

        cifs = cls.from_md5(md5)
        if not cifs:
            if store_cif:
                instance = cls(file=filename).store()
                return (instance, True)
            instance = cls(file=filename)
            return (instance, True)
        else:
            if len(cifs) > 1:
                if use_first:
                    return (cifs[0], False)
                else:
                    raise ValueError("More than one copy of a CIF file "
                                     "with the same MD5 has been found in "
                                     "the DB. pks={}".format(",".join([str(i.pk) for i in cifs])))
            else:
                return cifs[0], False

    # pylint: disable=attribute-defined-outside-init
    @property
    def ase(self):
        """
        ASE object, representing the CIF.

        .. note:: requires ASE module.
        """
        if self._ase is None:
            self._ase = self.get_ase()
        return self._ase

    def get_ase(self, **kwargs):
        """
        Returns ASE object, representing the CIF. This function differs
        from the property ``ase`` by the possibility to pass the keyworded
        arguments (kwargs) to ase.io.cif.read_cif().

        .. note:: requires ASE module.
        """
        if not kwargs and self._ase:
            return self.ase
        return CifData.read_cif(self._get_folder_pathsubfolder.open(self.filename), **kwargs)

    def set_ase(self, aseatoms):
        """
<<<<<<< HEAD
        Set the cif data from an ase atoms object.

        :param aseatoms: The ase atoms object to use
=======
        Set the contents of the CifData starting from an ASE atoms object

        :param aseatoms: the ASE atoms object
>>>>>>> 87deb1e1
        """
        import tempfile
        cif = cif_from_ase(aseatoms)
        with tempfile.NamedTemporaryFile() as f:
            with HiddenPrints():
                f.write(pycifrw_from_cif(cif, loops=ase_loops).WriteOut())
            f.flush()
            self.set_file(f.name)

    @ase.setter
    def ase(self, aseatoms):
        self.set_ase(aseatoms)

    @property
    def values(self):
        """
        PyCifRW structure, representing the CIF datablocks.

        .. note:: requires PyCifRW module.
        """
        if self._values is None:
            try:
                import CifFile
                from CifFile import CifBlock
            except ImportError as e:
                raise ImportError(str(e) + '. You need to install the PyCifRW package.')

            c = CifFile.ReadCif(self.get_file_abs_path(), scantype=self.get_attr('scan_type'))
            for k, v in c.items():
                c.dictionary[k] = CifBlock(v)
            self._values = c
        return self._values

    def set_values(self, values):
        """
        Set internal representation to `values`.

        Warning: This also writes a new CIF file.

        :param values: PyCifRW CifFile object

        .. note:: requires PyCifRW module.
        """
        import tempfile
        with tempfile.NamedTemporaryFile() as f:
            with HiddenPrints():
                f.write(values.WriteOut())
            f.flush()
            self.set_file(f.name)

        self._values = values

    @values.setter
    def values(self, values):
        self.set_values(values)

    def __init__(self, **kwargs):
        """
        Initialises an instance of CifData.
        """
        # Note: this will set attributes, if specified as kwargs
        super(CifData, self).__init__(**kwargs)
        self._values = None
        self._ase = None

        if not self.is_stored and 'file' in kwargs \
                and self.get_attr('parse_policy') == 'eager':
            self.parse()

    def parse(self, scan_type=None):
        """
        Parses CIF file and sets attributes.

        :param scan_type:  See set_scan_type
        """
        if scan_type is not None:
            self.set_scan_type(scan_type)

        # Note: this causes parsing, if not already parsed
        self._set_attr('formulae', self.get_formulae())
        self._set_attr('spacegroup_numbers', self.get_spacegroup_numbers())

    # pylint: disable=arguments-differ
    def store(self, *args, **kwargs):
        """
        Store the node.
        """
        if not self.is_stored:
            self._set_attr('md5', self.generate_md5())

        return super(CifData, self).store(*args, **kwargs)

    # pylint: disable=attribute-defined-outside-init
    def set_file(self, filename):
        """
        Set the file.

        If the source is set and the MD5 checksum of new file
        is different from the source, the source has to be deleted.
        """
        super(CifData, self).set_file(filename)
        md5sum = self.generate_md5()
        if isinstance(self.source, dict) and \
                self.source.get('source_md5', None) is not None and \
                self.source['source_md5'] != md5sum:
            self.source = {}
        self._set_attr('md5', md5sum)

        self._values = None
        self._ase = None
        self._set_attr('formulae', None)
        self._set_attr('spacegroup_numbers', None)

    def set_scan_type(self, scan_type):
        """
        Set the scan_type for PyCifRW.

        The 'flex' scan_type of PyCifRW is faster for large CIF files but
        does not yet support the CIF2 format as of 02/2018.
        See the CifFile.ReadCif function

        :param scan_type: Either 'standard' or 'flex' (see _scan_types)
        """
        if scan_type in self._scan_types:
            self._set_attr('scan_type', scan_type)
        else:
            raise ValueError("Got unknown scan_type {}".format(scan_type))

    def set_parse_policy(self, parse_policy):
        """
        Set the parse policy.

        :param parse_policy: Either 'eager' (parse CIF file on set_file)
            or 'lazy' (defer parsing until needed)
        """
        if parse_policy in self._parse_policies:
            self._set_attr('parse_policy', parse_policy)
        else:
            raise ValueError("Got unknown parse_policy {}".format(parse_policy))

    def get_formulae(self, mode='sum'):
        """
        Return chemical formulae specified in CIF file.

        Note: This does not compute the formula, it only reads it from the
        appropriate tag. Use refine_inline to compute formulae.
        """
        # note: If formulae are not None, they could be returned
        # directly (but the function is very cheap anyhow).
        formula_tag = "_chemical_formula_{}".format(mode)
        formulae = []
        for datablock in self.values.keys():
            formula = None
            if formula_tag in self.values[datablock].keys():
                formula = self.values[datablock][formula_tag]
            formulae.append(formula)

        return formulae

    def get_spacegroup_numbers(self):
        """
        Get the spacegroup international number.
        """
        # note: If spacegroup_numbers are not None, they could be returned
        # directly (but the function is very cheap anyhow).
        spg_tags = ["_space_group.it_number", "_space_group_it_number", "_symmetry_int_tables_number"]
        spacegroup_numbers = []
        for datablock in self.values.keys():
            spacegroup_number = None
            correct_tags = [tag for tag in spg_tags if tag in self.values[datablock].keys()]
            if correct_tags:
                try:
                    spacegroup_number = int(self.values[datablock][correct_tags[0]])
                except ValueError:
                    pass
            spacegroup_numbers.append(spacegroup_number)

        return spacegroup_numbers

    @property
    def has_partial_occupancies(self):
        """
        Check if there are float values in the atomic occupancies

        :returns: True if there are partial occupancies, False otherwise
        """
        epsilon = 1e-6
        tag = '_atom_site_occupancy'
        partial_occupancies = False
        for datablock in self.values.keys():
            if tag in self.values[datablock].keys():
                for site in self.values[datablock][tag]:
                    # find the float number in the string
                    bracket = site.find('(')
                    if bracket == -1:
                        # no bracket found
                        if abs(float(site) - 1) > epsilon:
                            partial_occupancies = True
                    else:
                        # bracket, cut string
                        if abs(float(site[0:bracket]) - 1) > epsilon:
                            partial_occupancies = True

        return partial_occupancies

    @property
    def has_attached_hydrogens(self):
        """
        Check if there are hydrogens without coordinates, specified as attached
        to the atoms of the structure.

        :returns: True if there are attached hydrogens, False otherwise.
        """
        tag = '_atom_site_attached_hydrogens'
        for datablock in self.values.keys():
            if tag in self.values[datablock].keys():
                for value in self.values[datablock][tag]:
                    if value != '.' and value != '?' and value != '0':
                        return True

        return False

    @property
    def has_atomic_sites(self):
        """
        Returns whether there are any atomic sites defined in the cif data. That
        is to say, it will check all the values for the `_atom_site_fract_*` tags
        and if they are all equal to `?` that means there are no relevant atomic
        sites defined and the function will return False. In all other cases the
        function will return True

        :returns: False when at least one atomic site fractional coordinate is not
            equal to `?` and True otherwise
        """
        tag_x = '_atom_site_fract_x'
        tag_y = '_atom_site_fract_y'
        tag_z = '_atom_site_fract_z'
        coords = []
        for datablock in self.values.keys():
            for tag in [tag_x, tag_y, tag_z]:
                if tag in self.values[datablock].keys():
                    coords.extend(self.values[datablock][tag])

        return not all([coord == '?' for coord in coords])

    @property
    def has_unknown_species(self):
        """
        Returns whether the cif contains atomic species that are not recognized by AiiDA.
        The known species are taken from the elements dictionary in aiida.common.constants.
        If any of the formula of the cif data contain species that are not in that elements
        dictionary, the function will return True and False in all other cases. If there is
        no formulae to be found, it will return None

        :returns: True when there are unknown species in any of the formulae, False if not, None if no formula found
        """
        from aiida.common.constants import elements

        known_species = [element['symbol'] for element in elements.values()]

        for formula in self.get_formulae():

            if formula is None:
                return None

            species = parse_formula(formula).keys()
            if any([specie not in known_species for specie in species]):
                return True

        return False

    def generate_md5(self):
        """
        Computes and returns MD5 hash of the CIF file.
        """
        import aiida.common.utils
        from aiida.common.exceptions import ValidationError

        abspath = self.get_file_abs_path()
        if not abspath:
            raise ValidationError("No valid CIF was passed!")

        return aiida.common.utils.md5_file(abspath)

    def _get_aiida_structure(self, converter='pymatgen', store=False, **kwargs):
        """
        Creates :py:class:`aiida.orm.data.structure.StructureData`.

        :param converter: specify the converter. Default 'pymatgen'.
        :param store: if True, intermediate calculation gets stored in the
            AiiDA database for record. Default False.
        :param primitive_cell: if True, primitive cell is returned,
            conventional cell if False. Default False.
        :param occupancy_tolerance: If total occupancy of a site is between 1 and occupancy_tolerance,
            the occupancies will be scaled down to 1. (pymatgen only)
        :param site_tolerance: This tolerance is used to determine if two sites are sitting in the same position,
            in which case they will be combined to a single disordered site. Defaults to 1e-4. (pymatgen only)
        :return: :py:class:`aiida.orm.data.structure.StructureData` node.
        """
        import cif  # pylint: disable=import-self
        from aiida.orm.data.parameter import ParameterData

        parameters = ParameterData(dict=kwargs)

        try:
            convert_function = getattr(cif, '_get_aiida_structure_{}_inline'.format(converter))
        except AttributeError:
            raise ValueError("No such converter '{}' available".format(converter))

        result = convert_function(cif=self, parameters=parameters, store=store)

        return result['structure']

    # pylint: disable=unused-argument
    def _prepare_cif(self, main_file_name=""):
        """
        Return CIF string of CifData object.

        If parsed values are present, a CIF string is created
        and written to file.
        If no parsed values are present, the CIF string is read
        from file.
        """
        if self._values and not self.is_stored:
            # Note: this overwrites the CIF file!
            self.set_values(self._values)

        with self._get_folder_pathsubfolder.open(self.filename) as f:
            return f.read(), {}

    # pylint: disable=unused-argument
    def _prepare_tcod(self, main_file_name="", **kwargs):
        """
        Write the given CIF to a string of format TCOD CIF.
        """
        from aiida.tools.dbexporters.tcod import export_cif
        return export_cif(self, **kwargs).encode('utf-8'), {}

    def _get_object_ase(self):
        """
        Converts CifData to ase.Atoms

        :return: an ase.Atoms object
        """
        return self.ase

    def _get_object_pycifrw(self):
        """
        Converts CifData to PyCIFRW.CifFile

        :return: a PyCIFRW.CifFile object
        """
        return self.values

    def _validate(self):
        """
        Validates MD5 hash of CIF file.
        """
        from aiida.common.exceptions import ValidationError

        super(CifData, self)._validate()

        try:
            attr_md5 = self.get_attr('md5')
        except AttributeError:
            raise ValidationError("attribute 'md5' not set.")
        md5 = self.generate_md5()
        if attr_md5 != md5:
            raise ValidationError("Attribute 'md5' says '{}' but '{}' was " "parsed instead.".format(attr_md5, md5))<|MERGE_RESOLUTION|>--- conflicted
+++ resolved
@@ -531,15 +531,9 @@
 
     def set_ase(self, aseatoms):
         """
-<<<<<<< HEAD
-        Set the cif data from an ase atoms object.
-
-        :param aseatoms: The ase atoms object to use
-=======
         Set the contents of the CifData starting from an ASE atoms object
 
-        :param aseatoms: the ASE atoms object
->>>>>>> 87deb1e1
+        :param aseatoms: The ASE atoms object
         """
         import tempfile
         cif = cif_from_ase(aseatoms)
