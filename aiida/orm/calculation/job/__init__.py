--- conflicted
+++ resolved
@@ -1,1871 +1,3 @@
 # -*- coding: utf-8 -*-
 from aiida.orm.calculation import Calculation
-<<<<<<< HEAD
 from aiida.orm.implementation.calculation import JobCalculation, _input_subfolder
-=======
-
-# TODO: set the following as properties of the Calculation
-# 'email',
-# 'email_on_started',
-# 'email_on_terminated',
-# 'rerunnable',
-# 'resourceLimits',
-
-__copyright__ = u"Copyright (c), 2015, ECOLE POLYTECHNIQUE FEDERALE DE LAUSANNE (Theory and Simulation of Materials (THEOS) and National Centre for Computational Design and Discovery of Novel Materials (NCCR MARVEL)), Switzerland and ROBERT BOSCH LLC, USA. All rights reserved."
-__license__ = "MIT license, see LICENSE.txt file"
-__version__ = "0.5.0"
-__contributors__ = "Andrea Cepellotti, Andrius Merkys, Gianluca Prandini, Giovanni Pizzi, Martin Uhrin, Nicolas Mounet"
-
-_input_subfolder = 'raw_input'
-
-
-class JobCalculation(Calculation):
-    """
-    This class provides the definition of an AiiDA calculation that is run
-    remotely on a job scheduler.
-    """
-
-    def _init_internal_params(self):
-        """
-        Define here internal parameters that should be defined
-        right after the __init__. This function is actually called
-        by the __init__.
-
-        :note: if you inherit this function, ALWAYS remember to
-          call super()._init_internal_params() as the first thing
-          in your inherited function.
-        """
-        super(JobCalculation, self)._init_internal_params()
-
-        # By default, no output parser
-        self._default_parser = None
-        # Set default for the link to the retrieved folder (after calc is done)
-        self._linkname_retrieved = 'retrieved'
-
-        self._updatable_attributes = ('state', 'job_id', 'scheduler_state',
-                                      'scheduler_lastchecktime',
-                                      'last_jobinfo', 'remote_workdir', 'retrieve_list',
-                                      'retrieve_singlefile_list')
-
-        # Files in which the scheduler output and error will be stored.
-        # If they are identical, outputs will be joined.
-        self._SCHED_OUTPUT_FILE = '_scheduler-stdout.txt'
-        self._SCHED_ERROR_FILE = '_scheduler-stderr.txt'
-
-        # Files that should be shown by default
-        # Set it to None if you do not have a default file
-        # Used, e.g., by 'verdi calculation inputshow/outputshow
-        self._DEFAULT_INPUT_FILE = None
-        self._DEFAULT_OUTPUT_FILE = None
-
-    @property
-    def _set_defaults(self):
-        """
-        Return the default parameters to set.
-        It is done as a property so that it can read the default parameters
-        defined in _init_internal_params.
-
-        :note: It is a property because in this way, e.g. the
-        parser_name is taken from the actual subclass of calculation,
-        and not from the parent Calculation class
-        """
-        parent_dict = super(JobCalculation, self)._set_defaults
-
-        parent_dict.update({
-            "parser_name": self._default_parser,
-            "_linkname_retrieved": self._linkname_retrieved})
-
-        return parent_dict
-
-    def store(self, *args, **kwargs):
-        """
-        Override the store() method to store also the calculation in the NEW
-        state as soon as this is stored for the first time.
-        """
-        super(JobCalculation, self).store(*args, **kwargs)
-
-        # I get here if the calculation was successfully stored.
-        self._set_state(calc_states.NEW)
-
-        # Important to return self to allow the one-liner
-        # c = Calculation().store()
-        return self
-
-    def _validate(self):
-        """
-        Verify if all the input nodes are present and valid.
-
-        :raise: ValidationError: if invalid parameters are found.
-        """
-        from aiida.common.exceptions import MissingPluginError, ValidationError
-
-        super(JobCalculation, self)._validate()
-
-        if self.get_computer() is None:
-            raise ValidationError("You did not specify any computer")
-
-        if self.get_state() not in calc_states:
-            raise ValidationError("Calculation state '{}' is not valid".format(
-                self.get_state()))
-
-        try:
-            _ = self.get_parserclass()
-        except MissingPluginError:
-            raise ValidationError("No valid plugin found for the parser '{}'. "
-                                  "Set the parser to None if you do not need an automatic "
-                                  "parser.".format(self.get_parser_name()))
-
-        computer = self.get_computer()
-        s = computer.get_scheduler()
-        try:
-            _ = s.create_job_resource(**self.get_resources(full=True))
-        except (TypeError, ValueError) as e:
-            raise ValidationError("Invalid resources for the scheduler of the "
-                                  "specified computer: {}".format(e.message))
-
-        if not isinstance(self.get_withmpi(), bool):
-            raise ValidationError(
-                "withmpi property must be boolean! It in instead {}".format(str(type(self.get_withmpi()))))
-
-    def _can_link_as_output(self, dest):
-        """
-        An output of a JobCalculation can only be set
-        when the calculation is in the SUBMITTING or RETRIEVING or
-        PARSING state.
-        (during SUBMITTING, the execmanager adds a link to the remote folder;
-        all other links are added while in the retrieving phase).
-
-        :note: Further checks, such as that the output data type is 'Data',
-          are done in the super() class.
-
-        :param dest: a Data object instance of the database
-        :raise: ValueError if a link from self to dest is not allowed.
-        """
-        valid_states = [
-            calc_states.SUBMITTING,
-            calc_states.RETRIEVING,
-            calc_states.PARSING,
-        ]
-
-        if self.get_state() not in valid_states:
-            raise ModificationNotAllowed(
-                "Can add an output node to a calculation only if it is in one "
-                "of the following states: {}, it is instead {}".format(
-                    valid_states, self.get_state()))
-
-        return super(JobCalculation, self)._can_link_as_output(dest)
-
-    def _store_raw_input_folder(self, folder_path):
-        """
-        Copy the content of the folder internally, in a subfolder called
-        'raw_input'
-
-        :param folder_path: the path to the folder from which the content
-               should be taken
-        """
-        # This function can be called only if the state is SUBMITTING
-        if self.get_state() != calc_states.SUBMITTING:
-            raise ModificationNotAllowed(
-                "The raw input folder can be stored only if the "
-                "state is SUBMITTING, it is instead {}".format(
-                    self.get_state()))
-
-        # get subfolder and replace with copy
-        _raw_input_folder = self.folder.get_subfolder(
-            _input_subfolder, create=True)
-        _raw_input_folder.replace_with_folder(
-            folder_path, move=False, overwrite=True)
-
-    @property
-    def _raw_input_folder(self):
-        """
-        Get the input folder object.
-
-        :return: the input folder object.
-        :raise: NotExistent: if the raw folder hasn't been created yet
-        """
-        from aiida.common.exceptions import NotExistent
-
-        return_folder = self.folder.get_subfolder(_input_subfolder)
-        if return_folder.exists():
-            return return_folder
-        else:
-            raise NotExistent("_raw_input_folder not created yet")
-
-    def set_queue_name(self, val):
-        """
-        Set the name of the queue on the remote computer.
-
-        :param str val: the queue name
-        """
-        if val is None:
-            self._set_attr('queue_name', None)
-        else:
-            self._set_attr('queue_name', unicode(val))
-
-    def set_import_sys_environment(self, val):
-        """
-        If set to true, the submission script will load the system
-        environment variables.
-
-        :param bool val: load the environment if True
-        """
-        self._set_attr('import_sys_environment', bool(val))
-
-    def get_import_sys_environment(self):
-        """
-        To check if it's loading the system environment on the submission script.
-
-        :return: a boolean. If True the system environment will be load.
-        """
-        return self.get_attr('import_sys_environment', True)
-
-    def set_environment_variables(self, env_vars_dict):
-        """
-        Set a dictionary of custom environment variables for this calculation.
-
-        Both keys and values must be strings.
-
-        In the remote-computer submission script, it's going to export
-        variables as ``export 'keys'='values'``
-        """
-        if not isinstance(env_vars_dict, dict):
-            raise ValueError("You have to pass a "
-                             "dictionary to set_environment_variables")
-
-        for k, v in env_vars_dict.iteritems():
-            if not isinstance(k, basestring) or not isinstance(v, basestring):
-                raise ValueError("Both the keys and the values of the "
-                                 "dictionary passed to set_environment_variables must be "
-                                 "strings.")
-
-        return self._set_attr('custom_environment_variables', env_vars_dict)
-
-    def get_environment_variables(self):
-        """
-        Return a dictionary of the environment variables that are set
-        for this calculation.
-
-        Return an empty dictionary if no special environment variables have
-        to be set for this calculation.
-        """
-        return self.get_attr('custom_environment_variables', {})
-
-    def set_priority(self, val):
-        """
-        Set the priority of the job to be queued.
-
-        :param val: the values of priority as accepted by the cluster scheduler.
-        """
-        self._set_attr('priority', unicode(val))
-
-    def set_max_memory_kb(self, val):
-        """
-        Set the maximum memory (in KiloBytes) to be asked to the scheduler.
-
-        :param val: an integer. Default=None
-        """
-        self._set_attr('max_memory_kb', int(val))
-
-    def get_max_memory_kb(self):
-        """
-        Get the memory (in KiloBytes) requested to the scheduler.
-
-        :return: an integer
-        """
-        return self.get_attr('max_memory_kb', None)
-
-    def set_max_wallclock_seconds(self, val):
-        """
-        Set the wallclock in seconds asked to the scheduler.
-
-        :param val: An integer. Default=None
-        """
-        self._set_attr('max_wallclock_seconds', int(val))
-
-    def get_max_wallclock_seconds(self):
-        """
-        Get the max wallclock time in seconds requested to the scheduler.
-
-        :return: an integer
-        """
-        return self.get_attr('max_wallclock_seconds', None)
-
-    def set_resources(self, resources_dict):
-        """
-        Set the dictionary of resources to be used by the scheduler plugin,
-        like the number of nodes, cpus, ...
-        This dictionary is scheduler-plugin dependent. Look at the documentation
-        of the scheduler.
-        (scheduler type can be found with calc.get_computer().get_scheduler_type() )
-        """
-        # Note: for the time being, resources are only validated during the
-        # 'store' because here we are not sure that a Computer has been set
-        # yet (in particular, if both computer and resources are set together
-        # using the .set() method).
-        self._set_attr('jobresource_params', resources_dict)
-
-    def set_withmpi(self, val):
-        """
-        Set the calculation to use mpi.
-
-        :param val: A boolean. Default=True
-        """
-        self._set_attr('withmpi', val)
-
-    def get_withmpi(self):
-        """
-        Get whether the job is set with mpi execution.
-
-        :return: a boolean. Default=True.
-        """
-        return self.get_attr('withmpi', True)
-
-    def get_resources(self, full=False):
-        """
-        Returns the dictionary of the job resources set.
-
-        :param full: if True, also add the default values, e.g.
-            ``default_mpiprocs_per_machine``
-
-        :return: a dictionary
-        """
-        resources_dict = self.get_attr('jobresource_params', {})
-
-        if full:
-            computer = self.get_computer()
-            def_cpus_machine = computer.get_default_mpiprocs_per_machine()
-            if def_cpus_machine is not None:
-                resources_dict['default_mpiprocs_per_machine'] = def_cpus_machine
-
-        return resources_dict
-
-    def get_queue_name(self):
-        """
-        Get the name of the queue on cluster.
-
-        :return: a string or None.
-        """
-        return self.get_attr('queue_name', None)
-
-    def get_priority(self):
-        """
-        Get the priority, if set, of the job on the cluster.
-
-        :return: a string or None
-        """
-        return self.get_attr('priority', None)
-
-    def get_prepend_text(self):
-        """
-        Get the calculation-specific prepend text,
-        which is going to be prepended in the scheduler-job script, just before
-        the code execution.
-        """
-        return self.get_attr("prepend_text", "")
-
-    def set_prepend_text(self, val):
-        """
-        Set the calculation-specific prepend text,
-        which is going to be prepended in the scheduler-job script, just before
-        the code execution.
-
-        See also ``set_custom_scheduler_commands``
-
-        :param val: a (possibly multiline) string
-        """
-        self._set_attr("prepend_text", unicode(val))
-
-    def get_append_text(self):
-        """
-        Get the calculation-specific append text,
-        which is going to be appended in the scheduler-job script, just after
-        the code execution.
-        """
-        return self.get_attr("append_text", "")
-
-    def set_append_text(self, val):
-        """
-        Set the calculation-specific append text,
-        which is going to be appended in the scheduler-job script, just after
-        the code execution.
-
-        :param val: a (possibly multiline) string
-        """
-        self._set_attr("append_text", unicode(val))
-
-    def set_custom_scheduler_commands(self, val):
-        """
-        Set a (possibly multiline) string with the commands that the user
-        wants to manually set for the scheduler.
-
-        The difference of this method with respect to the set_prepend_text
-        is the position in the scheduler submission file where such text is
-        inserted: with this method, the string is inserted before any
-        non-scheduler command.
-        """
-        self._set_attr("custom_scheduler_commands", unicode(val))
-
-    def get_custom_scheduler_commands(self):
-        """
-        Return a (possibly multiline) string with the commands that the user
-        wants to manually set for the scheduler.
-        See also the documentation of the corresponding
-        ``set_`` method.
-
-        :return: the custom scheduler command, or an empty string if no
-          custom command was defined.
-        """
-        return self.get_attr("custom_scheduler_commands", "")
-
-    def get_mpirun_extra_params(self):
-        """
-        Return a list of strings, that are the extra params to pass to the
-        mpirun (or equivalent) command after the one provided in
-        computer.mpirun_command.
-        Example: mpirun -np 8 extra_params[0] extra_params[1] ... exec.x
-
-        Return an empty list if no parameters have been defined.
-        """
-        return self.get_attr("mpirun_extra_params", [])
-
-    def set_mpirun_extra_params(self, extra_params):
-        """
-        Set the extra params to pass to the
-        mpirun (or equivalent) command after the one provided in
-        computer.mpirun_command.
-        Example: mpirun -np 8 extra_params[0] extra_params[1] ... exec.x
-
-        :param extra_params: must be a list of strings, one for each
-            extra parameter
-        """
-        if extra_params is None:
-            try:
-                self._del_attr("mpirun_extra_params")
-            except AttributeError:
-                # it was not saved, yet
-                pass
-            return
-
-        if not isinstance(extra_params, (list, tuple)):
-            raise ValueError("You must pass a list of strings to "
-                             "set_mpirun_extra_params")
-        for param in extra_params:
-            if not isinstance(param, basestring):
-                raise ValueError("You must pass a list of strings to "
-                                 "set_mpirun_extra_params")
-
-        self._set_attr("mpirun_extra_params", list(extra_params))
-
-    def _add_link_from(self, src, label=None):
-        '''
-        Add a link with a code as destination. Add the additional
-        contraint that this is only possible if the calculation
-        is in state NEW.
-
-        You can use the parameters of the base Node class, in particular the
-        label parameter to label the link.
-
-        :param src: a node of the database. It cannot be a Calculation object.
-        :param str label: Name of the link. Default=None
-        '''
-        valid_states = [calc_states.NEW]
-
-        if self.get_state() not in valid_states:
-            raise ModificationNotAllowed(
-                "Can add an input link to a JobCalculation only if it is in "
-                "one of the following states: {}, it is instead {}".format(
-                    valid_states, self.get_state()))
-
-        return super(JobCalculation, self)._add_link_from(src, label)
-
-    def _replace_link_from(self, src, label):
-        '''
-        Replace a link. Add the additional constratint that this is
-        only possible if the calculation is in state NEW.
-
-        :param src: a node of the database. It cannot be a Calculation object.
-        :param str label: Name of the link.
-        '''
-        valid_states = [calc_states.NEW]
-
-        if self.get_state() not in valid_states:
-            raise ModificationNotAllowed(
-                "Can replace an input link to a Jobalculation only if it is in "
-                "one of the following states: {}, it is instead {}".format(
-                    valid_states, self.get_state()))
-
-        return super(JobCalculation, self)._replace_link_from(src, label)
-
-    def _remove_link_from(self, label):
-        '''
-        Remove a link. Only possible if the calculation is in state NEW.
-
-        :param str label: Name of the link to remove.
-        '''
-        valid_states = [calc_states.NEW]
-
-        if self.get_state() not in valid_states:
-            raise ModificationNotAllowed(
-                "Can remove an input link to a calculation only if it is in one "
-                "of the following states: {}, it is instead {}".format(
-                    valid_states, self.get_state()))
-
-        return super(JobCalculation, self)._remove_link_from(label)
-
-    def _set_state(self, state):
-        """
-        Set the state of the calculation.
-
-        Set it in the DbCalcState to have also the uniqueness check.
-        Moreover (except for the IMPORTED state) also store in the 'state'
-        attribute, useful to know it also after importing, and for faster
-        querying.
-
-        .. todo:: Add further checks to enforce that the states are set
-           in order?
-
-        :param state: a string with the state. This must be a valid string,
-          from ``aiida.common.datastructures.calc_states``.
-        :raise: ModificationNotAllowed if the given state was already set.
-        """
-        from django.db import transaction, IntegrityError
-
-        from aiida.djsite.db.models import DbCalcState
-        from aiida.common.datastructures import sort_states
-
-        if self._to_be_stored:
-            raise ModificationNotAllowed("Cannot set the calculation state "
-                                         "before storing")
-
-        if state not in calc_states:
-            raise ValueError(
-                "'{}' is not a valid calculation status".format(state))
-
-        old_state = self.get_state()
-        if old_state:
-            state_sequence = [state, old_state]
-
-            # sort from new to old: if they are equal, then it is a valid
-            # advance in state (otherwise, we are going backwards...)
-            if sort_states(state_sequence) != state_sequence:
-                raise ModificationNotAllowed("Cannot change the state from {} "
-                                             "to {}".format(old_state, state))
-
-        try:
-            with transaction.commit_on_success():
-                new_state = DbCalcState(dbnode=self.dbnode, state=state).save()
-        except IntegrityError:
-            raise ModificationNotAllowed("Calculation pk= {} already transited through "
-                                         "the state {}".format(self.pk, state))
-
-        # For non-imported states, also set in the attribute (so that, if we
-        # export, we can still see the original state the calculation had.
-        if state != calc_states.IMPORTED:
-            self._set_attr('state', state)
-
-    def get_state(self, from_attribute=False):
-        """
-        Get the state of the calculation.
-
-        .. note:: the 'most recent' state is obtained using the logic in the
-          ``aiida.common.datastructures.sort_states`` function.
-
-        .. todo:: Understand if the state returned when no state entry is found
-          in the DB is the best choice.
-
-        :param from_attribute: if set to True, read it from the attributes
-          (the attribute is also set with set_state, unless the state is set
-          to IMPORTED; in this way we can also see the state before storing).
-
-        :return: a string. If from_attribute is True and no attribute is found,
-          return None. If from_attribute is False and no entry is found in the
-          DB, also return None.
-        """
-        from aiida.djsite.db.models import DbCalcState
-        from aiida.common.exceptions import DbContentError
-        from aiida.common.datastructures import sort_states
-
-        if from_attribute:
-            return self.get_attr('state', None)
-        else:
-            if self._to_be_stored:
-                return calc_states.NEW
-            else:
-                this_calc_states = DbCalcState.objects.filter(
-                    dbnode=self).values_list('state', flat=True)
-                if not this_calc_states:
-                    return None
-                else:
-                    try:
-                        most_recent_state = sort_states(this_calc_states)[0]
-                    except ValueError as e:
-                        raise DbContentError("Error in the content of the "
-                                             "DbCalcState table ({})".format(e.message))
-
-                    return most_recent_state
-
-    def _get_state_string(self):
-        """
-        Return a string, that is correct also when the state is imported
-        (in this case, the string will be in the format IMPORTED/ORIGSTATE
-        where ORIGSTATE is the original state from the node attributes).
-        """
-        state = self.get_state(from_attribute=False)
-        if state == calc_states.IMPORTED:
-            attribute_state = self.get_state(from_attribute=True)
-            if attribute_state is None:
-                attribute_state = "NOTFOUND"
-            return 'IMPORTED/{}'.format(attribute_state)
-        else:
-            return state
-
-    def _is_new(self):
-        """
-        Get whether the calculation is in the NEW status.
-
-        :return: a boolean
-        """
-        return self.get_state() in [calc_states.NEW, None]
-
-    def _is_running(self):
-        """
-        Get whether the calculation is in a running state,
-        i.e. one of TOSUBMIT, SUBMITTING, WITHSCHEDULER,
-        COMPUTED, RETRIEVING or PARSING.
-
-        :return: a boolean
-        """
-        return self.get_state() in [
-            calc_states.TOSUBMIT, calc_states.SUBMITTING, calc_states.WITHSCHEDULER,
-            calc_states.COMPUTED, calc_states.RETRIEVING, calc_states.PARSING]
-
-    def has_finished_ok(self):
-        """
-        Get whether the calculation is in the FINISHED status.
-
-        :return: a boolean
-        """
-        return self.get_state() in [calc_states.FINISHED]
-
-    def has_failed(self):
-        """
-        Get whether the calculation is in a failed status,
-        i.e. SUBMISSIONFAILED, RETRIEVALFAILED, PARSINGFAILED or FAILED.
-
-        :return: a boolean
-        """
-        return self.get_state() in [calc_states.SUBMISSIONFAILED,
-                                    calc_states.RETRIEVALFAILED,
-                                    calc_states.PARSINGFAILED,
-                                    calc_states.FAILED]
-
-    def _set_remote_workdir(self, remote_workdir):
-        if self.get_state() != calc_states.SUBMITTING:
-            raise ModificationNotAllowed(
-                "Cannot set the remote workdir if you are not "
-                "submitting the calculation (current state is "
-                "{})".format(self.get_state()))
-        self._set_attr('remote_workdir', remote_workdir)
-
-    def _get_remote_workdir(self):
-        """
-        Get the path to the remote (on cluster) scratch folder of the calculation.
-
-        :return: a string with the remote path
-        """
-        return self.get_attr('remote_workdir', None)
-
-    def _set_retrieve_list(self, retrieve_list):
-        if self.get_state() not in (calc_states.SUBMITTING,
-                                    calc_states.NEW):
-            raise ModificationNotAllowed(
-                "Cannot set the retrieve_list for a calculation "
-                "that is neither NEW nor SUBMITTING (current state is "
-                "{})".format(self.get_state()))
-
-        # accept format of: [ 'remotename',
-        #                     ['remotepath','localpath',0] ]
-        # where the last number is used to decide the localname, see CalcInfo or execmanager
-
-        if not (isinstance(retrieve_list, (tuple, list))):
-            raise ValueError("You should pass a list/tuple")
-        for item in retrieve_list:
-            if not isinstance(item, basestring):
-                if (not (isinstance(item, (tuple, list))) or
-                            len(item) != 3):
-                    raise ValueError("You should pass a list containing either "
-                                     "strings or lists/tuples")
-                if (not (isinstance(item[0], basestring)) or
-                        not (isinstance(item[1], basestring)) or
-                        not (isinstance(item[2], int))):
-                    raise ValueError("You have to pass a list (or tuple) of "
-                                     "lists, with remotepath(string), "
-                                     "localpath(string) and depth (integer)")
-
-        self._set_attr('retrieve_list', retrieve_list)
-
-    def _get_retrieve_list(self):
-        """
-        Get the list of files/directories to be retrieved on the cluster.
-        Their path is relative to the remote workdirectory path.
-
-        :return: a list of strings for file/directory names
-        """
-        return self.get_attr('retrieve_list', None)
-
-    def _set_retrieve_singlefile_list(self, retrieve_singlefile_list):
-        """
-        Set the list of information for the retrieval of singlefiles
-        """
-        if self.get_state() not in (calc_states.SUBMITTING,
-                                    calc_states.NEW):
-            raise ModificationNotAllowed(
-                "Cannot set the retrieve_singlefile_list for a calculation "
-                "that is neither NEW nor SUBMITTING (current state is "
-                "{})".format(self.get_state()))
-
-        if not isinstance(retrieve_singlefile_list, (tuple, list)):
-            raise ValueError("You have to pass a list (or tuple) of lists of "
-                             "strings as retrieve_singlefile_list")
-        for j in retrieve_singlefile_list:
-            if (not (isinstance(j, (tuple, list))) or
-                    not (all(isinstance(i, basestring) for i in j))):
-                raise ValueError("You have to pass a list (or tuple) of lists "
-                                 "of strings as retrieve_singlefile_list")
-        self._set_attr('retrieve_singlefile_list', retrieve_singlefile_list)
-
-    def _get_retrieve_singlefile_list(self):
-        """
-        Get the list of files to be retrieved from the cluster and stored as
-        SinglefileData's (or subclasses of it).
-        Their path is relative to the remote workdirectory path.
-
-        :return: a list of lists of strings for 1) linknames,
-                 2) Singlefile subclass name 3) file names
-        """
-        return self.get_attr('retrieve_singlefile_list', None)
-
-    def _set_job_id(self, job_id):
-        """
-        Always set as a string
-        """
-        if self.get_state() != calc_states.SUBMITTING:
-            raise ModificationNotAllowed("Cannot set the job id if you are not "
-                                         "submitting the calculation (current state is "
-                                         "{})".format(self.get_state()))
-
-        return self._set_attr('job_id', unicode(job_id))
-
-    def get_job_id(self):
-        """
-        Get the scheduler job id of the calculation.
-
-        :return: a string
-        """
-        return self.get_attr('job_id', None)
-
-    def _set_scheduler_state(self, state):
-        # I don't do any test here on the possible valid values,
-        # I just convert it to a string
-        from django.utils import timezone
-
-        self._set_attr('scheduler_state', unicode(state))
-        self._set_attr('scheduler_lastchecktime', timezone.now())
-
-    def get_scheduler_state(self):
-        """
-        Return the status of the calculation according to the cluster scheduler.
-
-        :return: a string.
-        """
-        return self.get_attr('scheduler_state', None)
-
-    def _get_scheduler_lastchecktime(self):
-        """
-        Return the time of the last update of the scheduler state by the daemon,
-        or None if it was never set.
-
-        :return: a datetime object.
-        """
-        return self.get_attr('scheduler_lastchecktime', None)
-
-    def _set_last_jobinfo(self, last_jobinfo):
-        import pickle
-
-        self._set_attr('last_jobinfo', last_jobinfo.serialize())
-
-    def _get_last_jobinfo(self):
-        """
-        Get the last information asked to the scheduler about the status of the job.
-
-        :return: a JobInfo object (that closely resembles a dictionary) or None.
-        """
-        import pickle
-        from aiida.scheduler.datastructures import JobInfo
-
-        last_jobinfo_serialized = self.get_attr('last_jobinfo', None)
-        if last_jobinfo_serialized is not None:
-            jobinfo = JobInfo()
-            jobinfo.load_from_serialized(last_jobinfo_serialized)
-            return jobinfo
-        else:
-            return None
-
-    @classmethod
-    def _list_calculations(cls, states=None, past_days=None, group=None,
-                           group_pk=None, all_users=False, pks=[],
-                           relative_ctime=True):
-        """
-        Return a string with a description of the AiiDA calculations.
-
-        .. todo:: does not support the query for the IMPORTED state (since it
-          checks the state in the Attributes, not in the DbCalcState table).
-          Decide which is the correct logi and implement the correct query.
-
-        :param states: a list of string with states. If set, print only the
-            calculations in the states "states", otherwise shows all.
-            Default = None.
-        :param past_days: If specified, show only calculations that were
-            created in the given number of past days.
-        :param group: If specified, show only calculations belonging to a
-            user-defined group with the given name.
-            Can use colons to separate the group name from the type,
-            as specified in :py:meth:`aiida.orm.group.Group.get_from_string`
-            method.
-        :param group_pk: If specified, show only calculations belonging to a
-            user-defined group with the given PK.
-        :param pks: if specified, must be a list of integers, and only
-            calculations within that list are shown. Otherwise, all
-            calculations are shown.
-            If specified, sets state to None and ignores the
-            value of the ``past_days`` option.")
-        :param relative_ctime: if true, prints the creation time relative from now.
-                               (like 2days ago). Default = True
-        :param all_users: if True, list calculation belonging to all users.
-                           Default = False
-
-        :return: a string with description of calculations.
-        """
-        # I assume that calc_states are strings. If this changes in the future,
-        # update the filter below from dbattributes__tval to the correct field.
-
-        if states:
-            for state in states:
-                if state not in calc_states:
-                    return "Invalid state provided: {}.".format(state)
-
-        from django.utils import timezone
-        import datetime
-        from django.db.models import Q, F
-        from aiida.djsite.db.models import DbNode, DbComputer, DbAuthInfo
-        from aiida.djsite.utils import get_automatic_user
-        from aiida.djsite.db.tasks import get_last_daemon_timestamp
-        from aiida.common.utils import str_timedelta
-        from aiida.orm.node import from_type_to_pluginclassname
-        from aiida.orm import Group
-        from aiida.common.exceptions import NotExistent
-
-        warnings_list = []
-
-        now = timezone.now()
-
-        if pks:
-            q_object = Q(pk__in=pks)
-        else:
-            q_object = Q()
-
-            if group is not None:
-                g_pk = Group.get_from_string(group).pk
-                q_object.add(Q(dbgroups__pk=g_pk), Q.AND)
-
-            if group_pk is not None:
-                q_object.add(Q(dbgroups__pk=group_pk), Q.AND)
-
-            if not all_users:
-                q_object.add(Q(user=get_automatic_user()), Q.AND)
-
-            if states is not None:
-                q_object.add(Q(dbattributes__key='state',
-                               dbattributes__tval__in=states, ), Q.AND)
-            if past_days is not None:
-                now = timezone.now()
-                n_days_ago = now - datetime.timedelta(days=past_days)
-                q_object.add(Q(ctime__gte=n_days_ago), Q.AND)
-
-        calc_list_pk = list(cls.query(q_object).distinct().values_list('pk', flat=True))
-
-        calc_list = cls.query(pk__in=calc_list_pk).order_by('ctime')
-
-        from aiida.djsite.db.models import DbAttribute
-
-        scheduler_states = dict(DbAttribute.objects.filter(dbnode__pk__in=calc_list_pk,
-                                                           key='scheduler_state').values_list('dbnode__pk', 'tval'))
-
-        # I do the query now, so that the list of pks gets cached
-        calc_list_data = list(
-            calc_list.filter(
-                # dbcomputer__dbauthinfo__aiidauser=F('user')
-            ).distinct().order_by('ctime').values(
-                'pk', 'dbcomputer__name', 'ctime',
-                'type', 'dbcomputer__enabled',
-                'dbcomputer__pk',
-                'user__pk'))
-        list_comp_pk = [i['dbcomputer__pk'] for i in calc_list_data]
-        list_aiduser_pk = [i['user__pk']
-                           for i in calc_list_data]
-        enabled_data = DbAuthInfo.objects.filter(
-            dbcomputer__pk__in=list_comp_pk, aiidauser__pk__in=list_aiduser_pk
-        ).values_list('dbcomputer__pk', 'aiidauser__pk', 'enabled')
-
-        enabled_auth_dict = {(i[0], i[1]): i[2] for i in enabled_data}
-
-        states = {c.pk: c._get_state_string() for c in calc_list}
-
-        scheduler_lastcheck = dict(DbAttribute.objects.filter(
-            dbnode__in=calc_list,
-            key='scheduler_lastchecktime').values_list('dbnode__pk', 'dval'))
-
-        ## Get the last daemon check
-        try:
-            last_daemon_check = get_last_daemon_timestamp('updater', when='stop')
-        except ValueError:
-            last_check_string = ("# Last daemon state_updater check: "
-                                 "(Error while retrieving the information)")
-        else:
-            if last_daemon_check is None:
-                last_check_string = "# Last daemon state_updater check: (Never)"
-            else:
-                last_check_string = ("# Last daemon state_updater check: "
-                                     "{} ({})".format(
-                    str_timedelta(now - last_daemon_check, negative_to_zero=True),
-                    timezone.localtime(last_daemon_check).strftime("at %H:%M:%S on %Y-%m-%d")))
-
-        disabled_ignorant_states = [
-            None, calc_states.FINISHED, calc_states.SUBMISSIONFAILED,
-            calc_states.RETRIEVALFAILED, calc_states.PARSINGFAILED,
-            calc_states.FAILED
-        ]
-
-        if not calc_list:
-            return last_check_string
-        else:
-            # first save a matrix of results to be printed
-            res_str_list = [last_check_string]
-            str_matrix = []
-            title = ['# Pk', 'State', 'Creation',
-                     'Sched. state', 'Computer', 'Type']
-            str_matrix.append(title)
-            len_title = [len(i) for i in title]
-
-            for calcdata in calc_list_data:
-                remote_state = "None"
-
-                calc_state = states[calcdata['pk']]
-                remote_computer = calcdata['dbcomputer__name']
-                try:
-                    sched_state = scheduler_states.get(calcdata['pk'], None)
-                    if sched_state is None:
-                        remote_state = "(unknown)"
-                    else:
-                        remote_state = '{}'.format(sched_state)
-                        if calc_state == calc_states.WITHSCHEDULER:
-                            last_check = scheduler_lastcheck.get(calcdata['pk'], None)
-                            if last_check is not None:
-                                when_string = " {}".format(
-                                    str_timedelta(now - last_check, short=True,
-                                                  negative_to_zero=True))
-                                verb_string = "was "
-                            else:
-                                when_string = ""
-                                verb_string = ""
-                            remote_state = "{}{}{}".format(verb_string,
-                                                           sched_state, when_string)
-                except ValueError:
-                    raise
-
-                calc_module = from_type_to_pluginclassname(calcdata['type']).rsplit(".", 1)[0]
-                prefix = 'calculation.job.'
-                prefix_len = len(prefix)
-                if calc_module.startswith(prefix):
-                    calc_module = calc_module[prefix_len:].strip()
-
-                if relative_ctime:
-                    calc_ctime = str_timedelta(now - calcdata['ctime'],
-                                               negative_to_zero=True,
-                                               max_num_fields=1)
-                else:
-                    calc_ctime = " ".join([timezone.localtime(calcdata['ctime']).isoformat().split('T')[0],
-                                           timezone.localtime(calcdata['ctime']).isoformat().split('T')[1].split('.')[
-                                               0].rsplit(":", 1)[0]])
-
-                the_state = states[calcdata['pk']]
-
-                # decide if it is needed to print enabled/disabled information
-                # By default, if the computer is not configured for the
-                # given user, assume it is user_enabled
-                user_enabled = enabled_auth_dict.get((calcdata['dbcomputer__pk'],
-                                                      calcdata['user__pk']), True)
-                global_enabled = calcdata["dbcomputer__enabled"]
-
-                enabled = "" if (user_enabled and global_enabled or
-                                 the_state in disabled_ignorant_states) else " [Disabled]"
-
-                str_matrix.append([calcdata['pk'],
-                                   the_state,
-                                   calc_ctime,
-                                   remote_state,
-                                   remote_computer + "{}".format(enabled),
-                                   calc_module
-                                   ])
-
-            # prepare a formatted text of minimal row length (to fit in terminals!)
-            rows = []
-            for j in range(len(str_matrix[0])):
-                rows.append([len(str(i[j])) for i in str_matrix])
-            line_lengths = [str(max(max(rows[i]), len_title[i])) for i in range(len(rows))]
-            fmt_string = "{:<" + "}|{:<".join(line_lengths) + "}"
-            for row in str_matrix:
-                res_str_list.append(fmt_string.format(*[str(i) for i in row]))
-
-            res_str_list += ["# {}".format(_) for _ in warnings_list]
-            return "\n".join(res_str_list)
-
-    @classmethod
-    def _get_all_with_state(cls, state, computer=None, user=None,
-                            only_computer_user_pairs=False):
-        """
-        Filter all calculations with a given state.
-
-        Issue a warning if the state is not in the list of valid states.
-
-        :param string state: The state to be used to filter (should be a string among
-                those defined in aiida.common.datastructures.calc_states)
-        :param computer: a Django DbComputer entry, or a Computer object, of a
-                computer in the DbComputer table.
-                A string for the hostname is also valid.
-        :param user: a Django entry (or its pk) of a user in the DbUser table;
-                if present, the results are restricted to calculations of that
-                specific user
-        :param bool only_computer_user_pairs: if False (default) return a queryset
-                where each element is a suitable instance of Node (it should
-                be an instance of Calculation, if everything goes right!)
-                If True, return only a list of tuples, where each tuple is
-                in the format
-                ('dbcomputer__id', 'user__id')
-                [where the IDs are the IDs of the respective tables]
-
-        :return: a list of calculation objects matching the filters.
-        """
-        # I assume that calc_states are strings. If this changes in the future,
-        # update the filter below from dbattributes__tval to the correct field.
-        from aiida.orm import Computer
-
-        if state not in calc_states:
-            cls.logger.warning("querying for calculation state='{}', but it "
-                               "is not a valid calculation state".format(state))
-
-        kwargs = {}
-        if computer is not None:
-            # I convert it from various type of inputs
-            # (string, DbComputer, Computer)
-            # to a DbComputer type
-            kwargs['dbcomputer'] = Computer.get(computer).dbcomputer
-        if user is not None:
-            kwargs['user'] = user
-
-        queryresults = cls.query(
-            dbattributes__key='state',
-            dbattributes__tval=state,
-            **kwargs)
-
-        if only_computer_user_pairs:
-            return queryresults.values_list(
-                'dbcomputer__id', 'user__id')
-        else:
-            return queryresults
-
-    def _prepare_for_submission(self, tempfolder, inputdict):
-        """
-        This is the routine to be called when you want to create
-        the input files and related stuff with a plugin.
-
-        Args:
-            tempfolder: a aiida.common.folders.Folder subclass where
-                the plugin should put all its files.
-            inputdict: A dictionary where
-                each key is an input link name and each value an AiiDA
-                node, as it would be returned by the
-                self.get_inputs_dict() method (with the Code!).
-                The advantage of having this explicitly passed is that this
-                allows to choose outside which nodes to use, and whether to
-                use also unstored nodes, e.g. in a test_submit phase.
-
-        TODO: document what it has to return (probably a CalcInfo object)
-              and what is the behavior on the tempfolder
-        """
-        raise NotImplementedError
-
-    def _get_authinfo(self):
-        import aiida.execmanager
-        from aiida.common.exceptions import NotExistent
-
-        computer = self.get_computer()
-        if computer is None:
-            raise NotExistent("No computer has been set for this calculation")
-
-        return aiida.execmanager.get_authinfo(computer=computer,
-                                              aiidauser=self.dbnode.user)
-
-    def _get_transport(self):
-        """
-        Return the transport for this calculation.
-        """
-        return self._get_authinfo().get_transport()
-
-    def submit(self):
-        """
-        Puts the calculation in the TOSUBMIT status.
-
-        Actual submission is performed by the daemon.
-        """
-        from aiida.common.exceptions import InvalidOperation
-
-        current_state = self.get_state()
-        if current_state != calc_states.NEW:
-            raise InvalidOperation("Cannot submit a calculation not in {} "
-                                   "state (the current state is {})"
-                                   .format(calc_states.NEW, current_state))
-
-        self._set_state(calc_states.TOSUBMIT)
-
-    def set_parser_name(self, parser):
-        """
-        Set a string for the output parser
-        Can be None if no output plugin is available or needed.
-
-        :param parser: a string identifying the module of the parser.
-              Such module must be located within the folder 'aiida/parsers/plugins'
-        """
-        self._set_attr('parser', parser)
-
-    def get_parser_name(self):
-        """
-        Return a string locating the module that contains
-        the output parser of this calculation, that will be searched
-        in the 'aiida/parsers/plugins' directory. None if no parser is needed/set.
-
-        :return: a string.
-        """
-        from aiida.parsers import ParserFactory
-
-        return self.get_attr('parser', None)
-
-    def get_parserclass(self):
-        """
-        Return the output parser object for this calculation, or None
-        if no parser is set.
-
-        :return: a Parser class.
-        :raise: MissingPluginError from ParserFactory no plugin is found.
-        """
-        from aiida.parsers import ParserFactory
-
-        parser_name = self.get_parser_name()
-
-        if parser_name is not None:
-            return ParserFactory(parser_name)
-        else:
-            return None
-
-    def _set_linkname_retrieved(self, linkname):
-        """
-        Set the linkname of the retrieved data folder object.
-
-        :param linkname: a string.
-        """
-        self._set_attr('linkname_retrieved', linkname)
-
-    def _get_linkname_retrieved(self):
-        """
-        Get the linkname of the retrieved data folder object.
-
-        :return: a string
-        """
-        return self.get_attr('linkname_retrieved')
-
-    def get_retrieved_node(self):
-        """
-        Return the retrieved data folder, if present.
-
-        :return: the retrieved data folder object, or None if no such output
-            node is found.
-
-        :raise MultipleObjectsError: if more than one output node is found.
-        """
-        from aiida.common.exceptions import MultipleObjectsError
-        from aiida.orm.data.folder import FolderData
-
-        outputs = self.get_outputs(also_labels=True)
-
-        retrieved_node = None
-        retrieved_linkname = self._get_linkname_retrieved()
-
-        for label, node in outputs:
-            if label == retrieved_linkname:
-                if retrieved_node is None:
-                    retrieved_node = node
-                else:
-                    raise MultipleObjectsError("More than one output node "
-                                               "with label '{}' for calc with pk= {}".format(
-                        retrieved_linkname, self.pk))
-
-        if retrieved_node is None:
-            return None
-
-        if not isinstance(retrieved_node, FolderData):
-            raise TypeError("The retrieved node of calc with pk= {} is not of "
-                            "type FolderData".format(self.pk))
-
-        return retrieved_node
-
-    def kill(self):
-        """
-        Kill a calculation on the cluster.
-
-        Can only be called if the calculation is in status WITHSCHEDULER.
-
-        The command tries to run the kill command as provided by the scheduler,
-        and raises an exception is something goes wrong.
-        No changes of calculation status are done (they will be done later by
-        the calculation manager).
-
-        .. todo: if the status is TOSUBMIT, check with some lock that it is not
-            actually being submitted at the same time in another thread.
-        """
-        # TODO: Check if we want to add a status "KILLED" or something similar.
-        from aiida.common.exceptions import InvalidOperation, RemoteOperationError
-
-        old_state = self.get_state()
-
-        if (old_state == calc_states.NEW or
-                    old_state == calc_states.TOSUBMIT):
-            self._set_state(calc_states.FAILED)
-            self.logger.warning("Calculation {} killed by the user "
-                                "(it was in {} state)".format(
-                self.pk, old_state))
-            return
-
-        if old_state != calc_states.WITHSCHEDULER:
-            raise InvalidOperation("Cannot kill a calculation in {} state"
-                                   .format(old_state))
-
-        # I get the scheduler plugin class and initialize it with the correct
-        # transport
-        computer = self.get_computer()
-        t = self._get_transport()
-        s = computer.get_scheduler()
-        s.set_transport(t)
-
-        # And I call the proper kill method for the job ID of this calculation
-        with t:
-            retval = s.kill(self.get_job_id())
-
-        # Raise error is something went wrong
-        if not retval:
-            raise RemoteOperationError("An error occurred while trying to kill "
-                                       "calculation {} (jobid {}), see log "
-                                       "(maybe the calculation already finished?)"
-                                       .format(self.pk, self.get_job_id()))
-        else:
-            # Do not set the state, but let the parser do its job
-            # self._set_state(calc_states.FAILED)
-            self.logger.warning("Calculation {} killed by the user "
-                                "(it was {})".format(self.pk, calc_states.WITHSCHEDULER))
-
-    def _presubmit(self, folder, use_unstored_links=False):
-        """
-        Prepares the calculation folder with all inputs, ready to be copied to the cluster 
-        :param folder: a SandboxFolder, empty in input, that will be filled with
-          calculation input files and the scheduling script.  
-        :param use_unstored_links: if set to True, it will the presubmit will 
-          try to launch the calculation using also unstored nodes linked to the 
-          Calculation only in the cache.
-          
-        :return calcinfo: the CalcInfo object containing the information
-          needed by the daemon to handle operations.
-        :return script_filename: the name of the job scheduler script
-        """
-        import os
-        import StringIO
-        import json
-
-        from aiida.common.exceptions import (NotExistent,
-                                             PluginInternalError, ValidationError)
-        from aiida.scheduler.datastructures import JobTemplate
-        from aiida.common.utils import validate_list_of_string_tuples
-        from aiida.orm import Computer
-        from aiida.orm import DataFactory
-        from aiida.common.datastructures import CodeInfo, code_run_modes
-        from aiida.orm.code import Code 
-        from aiida.orm import load_node
-
-        computer = self.get_computer()
-
-        if use_unstored_links:
-            inputdict = self.get_inputs_dict(only_in_db=False)
-        else:
-            inputdict = self.get_inputs_dict(only_in_db=True)
-
-        codes = [ _ for _ in inputdict.itervalues() if isinstance(_,Code) ]
-
-        calcinfo = self._prepare_for_submission(folder, inputdict)
-        s = computer.get_scheduler()
-
-        for code in codes:
-            if code.is_local():
-                if code.get_local_executable() in folder.get_content_list():
-                    raise PluginInternalError(
-                        "The plugin created a file {} that is also "
-                        "the executable name!".format(
-                            code.get_local_executable()))
-
-        # I create the job template to pass to the scheduler
-        job_tmpl = JobTemplate()
-        ## TODO: in the future, allow to customize the following variables
-        job_tmpl.submit_as_hold = False
-        job_tmpl.rerunnable = False
-        job_tmpl.job_environment = {}
-        # 'email', 'email_on_started', 'email_on_terminated',
-        job_tmpl.job_name = 'aiida-{}'.format(self.pk)
-        job_tmpl.sched_output_path = self._SCHED_OUTPUT_FILE
-        if self._SCHED_ERROR_FILE == self._SCHED_OUTPUT_FILE:
-            job_tmpl.sched_join_files = True
-        else:
-            job_tmpl.sched_error_path = self._SCHED_ERROR_FILE
-            job_tmpl.sched_join_files = False
-
-        # Set retrieve path, add also scheduler STDOUT and STDERR
-        retrieve_list = (calcinfo.retrieve_list
-                         if calcinfo.retrieve_list is not None
-                         else [])
-        if (job_tmpl.sched_output_path is not None and
-                    job_tmpl.sched_output_path not in retrieve_list):
-            retrieve_list.append(job_tmpl.sched_output_path)
-        if not job_tmpl.sched_join_files:
-            if (job_tmpl.sched_error_path is not None and
-                        job_tmpl.sched_error_path not in retrieve_list):
-                retrieve_list.append(job_tmpl.sched_error_path)
-        self._set_retrieve_list(retrieve_list)
-
-        retrieve_singlefile_list = (calcinfo.retrieve_singlefile_list
-                                    if calcinfo.retrieve_singlefile_list is not None
-                                    else [])
-        # a validation on the subclasses of retrieve_singlefile_list
-        SinglefileData = DataFactory('singlefile')
-        for _, subclassname, _ in retrieve_singlefile_list:
-            FileSubclass = DataFactory(subclassname)
-            if not issubclass(FileSubclass, SinglefileData):
-                raise PluginInternalError("[presubmission of calc {}] "
-                                          "retrieve_singlefile_list subclass problem: "
-                                          "{} is not subclass of SinglefileData".format(
-                    self.pk, FileSubclass.__name__))
-        self._set_retrieve_singlefile_list(retrieve_singlefile_list)
-
-        # the if is done so that if the method returns None, this is
-        # not added. This has two advantages:
-        # - it does not add too many \n\n if most of the prepend_text are empty
-        # - most importantly, skips the cases in which one of the methods
-        #   would return None, in which case the join method would raise
-        #   an exception
-        job_tmpl.prepend_text = "\n\n".join(_ for _ in
-                                            [computer.get_prepend_text(),
-                                             code.get_prepend_text(),
-                                             calcinfo.prepend_text,
-                                             self.get_prepend_text()] if _)
-
-        job_tmpl.append_text = "\n\n".join(_ for _ in
-                                           [self.get_append_text(),
-                                            calcinfo.append_text,
-                                            code.get_append_text(),
-                                            computer.get_append_text()] if _)
-
-        # Set resources, also with get_default_mpiprocs_per_machine
-        resources_dict = self.get_resources(full=True)
-        job_tmpl.job_resource = s.create_job_resource(**resources_dict)
-
-        subst_dict = {'tot_num_mpiprocs':
-                          job_tmpl.job_resource.get_tot_num_mpiprocs()}
-
-        for k, v in job_tmpl.job_resource.iteritems():
-            subst_dict[k] = v
-        mpi_args = [arg.format(**subst_dict) for arg in
-                    computer.get_mpirun_command()]
-        extra_mpirun_params = self.get_mpirun_extra_params() # this is the same for all codes in the same calc
-        
-        ########################################################################
-#         if self.get_withmpi():
-#             job_tmpl.argv = (mpi_args + extra_mpirun_params +
-#                              [code.get_execname()] +
-#                              (calcinfo.cmdline_params if
-#                               calcinfo.cmdline_params is not None else []))
-#         else:
-#             job_tmpl.argv = [code.get_execname()] + (
-#                 calcinfo.cmdline_params if
-#                 calcinfo.cmdline_params is not None else [])
-#         job_tmpl.stdin_name = calcinfo.stdin_name
-#         job_tmpl.stdout_name = calcinfo.stdout_name
-        
-        # set the codes_info
-        if not isinstance(calcinfo.codes_info,(list,tuple)):
-            raise PluginInternalError("codes_info passed to CalcInfo must be a "
-                                      "list of CalcInfo objects")
-        
-        codes_info = []
-        for code_info in calcinfo.codes_info:
-            
-            if not isinstance(code_info,CodeInfo):
-                raise PluginInternalError("Invalid codes_info, must be a list "
-                                          "of CodeInfo objects")
-            
-            if code_info.code_uuid is None:
-                raise PluginInternalError("CalcInfo should have "
-                                          "the information of the code "
-                                          "to be launched")
-            this_code = load_node(code_info.code_uuid, parent_class=Code)
-            
-            this_withmpi = code_info.withmpi    # to decide better how to set the default
-            if this_withmpi is None:
-                if len(calcinfo.codes_info)>1:
-                    raise PluginInternalError("For more than one code, it is "
-                                              "necessary to set withmpi in "
-                                              "codes_info")
-                else:
-                    this_withmpi = self.get_withmpi()
-
-            if this_withmpi:
-                this_argv = (mpi_args + extra_mpirun_params +
-                             [this_code.get_execname()] +
-                             (code_info.cmdline_params if
-                              code_info.cmdline_params is not None else []))
-            else:
-                this_argv = [this_code.get_execname()] + (code_info.cmdline_params if
-                                                          code_info.cmdline_params is not None else [])
-
-            this_stdin_name = code_info.stdin_name
-            this_stdout_name = code_info.stdout_name
-            this_stderr_name = code_info.stderr_name
-            this_join_files = code_info.join_files
-            
-            # overwrite the old cmdline_params and add codename and mpirun stuff
-            code_info.cmdline_params = this_argv
-
-            codes_info.append( code_info )
-        job_tmpl.codes_info = codes_info
-        
-        # set the codes execution mode
-        
-        if len(codes)>1:
-            try:
-                job_tmpl.codes_run_mode = calcinfo.codes_run_mode
-            except KeyError:
-                raise PluginInternalError("Need to set the order of the code "
-                                          "execution (parallel or serial?)")
-        else:  
-            job_tmpl.codes_run_mode = code_run_modes.SERIAL
-        ########################################################################
-
-        custom_sched_commands = self.get_custom_scheduler_commands()
-        if custom_sched_commands:
-            job_tmpl.custom_scheduler_commands = custom_sched_commands
-
-        job_tmpl.import_sys_environment = self.get_import_sys_environment()
-
-        job_tmpl.job_environment = self.get_environment_variables()
-
-        queue_name = self.get_queue_name()
-        if queue_name is not None:
-            job_tmpl.queue_name = queue_name
-        priority = self.get_priority()
-        if priority is not None:
-            job_tmpl.priority = priority
-        max_memory_kb = self.get_max_memory_kb()
-        if max_memory_kb is not None:
-            job_tmpl.max_memory_kb = max_memory_kb
-        max_wallclock_seconds = self.get_max_wallclock_seconds()
-        if max_wallclock_seconds is not None:
-            job_tmpl.max_wallclock_seconds = max_wallclock_seconds
-        max_memory_kb = self.get_max_memory_kb()
-        if max_memory_kb is not None:
-            job_tmpl.max_memory_kb = max_memory_kb
-
-        # TODO: give possibility to use a different name??
-        script_filename = '_aiidasubmit.sh'
-        script_content = s.get_submit_script(job_tmpl)
-        folder.create_file_from_filelike(
-            StringIO.StringIO(script_content), script_filename)
-
-        subfolder = folder.get_subfolder('.aiida', create=True)
-        subfolder.create_file_from_filelike(
-            StringIO.StringIO(json.dumps(job_tmpl)), 'job_tmpl.json')
-        subfolder.create_file_from_filelike(
-            StringIO.StringIO(json.dumps(calcinfo)), 'calcinfo.json')
-
-        if calcinfo.local_copy_list is None:
-            calcinfo.local_copy_list = []
-
-        if calcinfo.remote_copy_list is None:
-            calcinfo.remote_copy_list = []
-
-        # Some validation
-        this_pk = self.pk if self.pk is not None else "[UNSTORED]"
-        local_copy_list = calcinfo.local_copy_list
-        try:
-            validate_list_of_string_tuples(local_copy_list,
-                                           tuple_length=2)
-        except ValidationError as e:
-            raise PluginInternalError("[presubmission of calc {}] "
-                                      "local_copy_list format problem: {}".format(
-                this_pk, e.message))
-
-        remote_copy_list = calcinfo.remote_copy_list
-        try:
-            validate_list_of_string_tuples(remote_copy_list,
-                                           tuple_length=3)
-        except ValidationError as e:
-            raise PluginInternalError("[presubmission of calc {}] "
-                                      "remote_copy_list format problem: {}".format(
-                this_pk, e.message))
-
-        for (remote_computer_uuid, remote_abs_path,
-             dest_rel_path) in remote_copy_list:
-            try:
-                remote_computer = Computer(uuid=remote_computer_uuid)
-            except NotExistent:
-                raise PluginInternalError("[presubmission of calc {}] "
-                                          "The remote copy requires a computer with UUID={}"
-                                          "but no such computer was found in the "
-                                          "database".format(this_pk, remote_computer_uuid))
-            if os.path.isabs(dest_rel_path):
-                raise PluginInternalError("[presubmission of calc {}] "
-                                          "The destination path of the remote copy "
-                                          "is absolute! ({})".format(this_pk, dest_rel_path))
-
-        return calcinfo, script_filename
-
-    @property
-    def res(self):
-        """
-        To be used to get direct access to the parsed parameters.
-
-        :return: an instance of the CalculationResultManager.
-
-        :note: a practical example on how it is meant to be used: let's say that there is a key 'energy'
-          in the dictionary of the parsed results which contains a list of floats.
-          The command `calc.res.energy` will return such a list.
-        """
-        return CalculationResultManager(self)
-
-    def submit_test(self, folder=None, subfolder_name=None):
-        """
-        Test submission, creating the files in a local folder.
-
-        :note: this submit_test function does not require any node
-            (neither the calculation nor the input links) to be stored yet.
-
-        :param folder: A Folder object, within which each calculation files
-            are created; if not passed, a subfolder 'submit_test' of the current
-            folder is used.
-        :param subfolder_name: the name of the subfolder to use for this
-            calculation (within Folder). If not passed, a unique string
-            starting with the date and time in the format ``yymmdd-HHMMSS-``
-            is used.
-        """
-        import os
-        import errno
-        from django.utils import timezone
-
-        from aiida.transport.plugins.local import LocalTransport
-        from aiida.orm import Computer
-        from aiida.common.folders import Folder
-        from aiida.common.exceptions import NotExistent
-
-        if folder is None:
-            folder = Folder(os.path.abspath('submit_test'))
-
-        # In case it is not created yet
-        folder.create()
-
-        if subfolder_name is None:
-            subfolder_basename = timezone.localtime(timezone.now()).strftime('%Y%m%d')
-        else:
-            subfolder_basename = subfolder_name
-
-        ## Find a new subfolder.
-        ## I do not user tempfile.mkdtemp, because it puts random characters
-        # at the end of the directory name, therefore making difficult to
-        # understand the order in which directories where stored
-        counter = 0
-        while True:
-            counter += 1
-            subfolder_path = os.path.join(folder.abspath,
-                                          "{}-{:05d}".format(subfolder_basename,
-                                                             counter))
-            # This check just tried to avoid to try to create the folder
-            # (hoping that a test of existence is faster than a
-            # test and failure in directory creation)
-            # But it could be removed
-            if os.path.exists(subfolder_path):
-                continue
-
-            try:
-                # Directory found, and created
-                os.mkdir(subfolder_path)
-                break
-            except OSError as e:
-                if e.errno == errno.EEXIST:
-                    # The directory has been created in the meantime,
-                    # retry with a new one...
-                    continue
-                # Some other error: raise, so we avoid infinite loops
-                # e.g. if we are in a folder in which we do not have write
-                # permissions
-                raise
-
-        subfolder = folder.get_subfolder(
-            os.path.relpath(subfolder_path, folder.abspath),
-            reset_limit=True)
-
-        # I use the local transport where possible, to be as similar
-        # as possible to a real submission
-        t = LocalTransport()
-        with t:
-            t.chdir(subfolder.abspath)
-
-            calcinfo, script_filename = self._presubmit(
-                subfolder, use_unstored_links=True)
-
-            code = self.get_code()
-
-            if code.is_local():
-                # Note: this will possibly overwrite files
-                for f in code.get_folder_list():
-                    t.put(code.get_abs_path(f), f)
-                t.chmod(code.get_local_executable(), 0755)  # rwxr-xr-x
-
-            local_copy_list = calcinfo.local_copy_list
-            remote_copy_list = calcinfo.remote_copy_list
-            remote_symlink_list = calcinfo.remote_symlink_list
-
-            for src_abs_path, dest_rel_path in local_copy_list:
-                t.put(src_abs_path, dest_rel_path)
-
-            if remote_copy_list:
-                with open(os.path.join(subfolder.abspath,
-                                       '_aiida_remote_copy_list.txt'), 'w') as f:
-                    for (remote_computer_uuid, remote_abs_path,
-                         dest_rel_path) in remote_copy_list:
-                        try:
-                            remote_computer = Computer(uuid=remote_computer_uuid)
-                        except NotExistent:
-                            remote_computer = "[unknown]"
-                        f.write("* I WOULD REMOTELY COPY "
-                                "FILES/DIRS FROM COMPUTER {} (UUID {}) "
-                                "FROM {} TO {}\n".format(remote_computer.name,
-                                                         remote_computer_uuid,
-                                                         remote_abs_path,
-                                                         dest_rel_path))
-
-            if remote_symlink_list:
-                with open(os.path.join(subfolder.abspath,
-                                       '_aiida_remote_symlink_list.txt'), 'w') as f:
-                    for (remote_computer_uuid, remote_abs_path,
-                         dest_rel_path) in remote_symlink_list:
-                        try:
-                            remote_computer = Computer(uuid=remote_computer_uuid)
-                        except NotExistent:
-                            remote_computer = "[unknown]"
-                        f.write("* I WOULD PUT SYMBOLIC LINKS FOR "
-                                "FILES/DIRS FROM COMPUTER {} (UUID {}) "
-                                "FROM {} TO {}\n".format(remote_computer.name,
-                                                         remote_computer_uuid,
-                                                         remote_abs_path,
-                                                         dest_rel_path))
-
-        return subfolder, script_filename
-
-    def get_scheduler_output(self):
-        """
-        Return the output of the scheduler output (a string) if the calculation
-        has finished, and output node is present, and the output of the
-        scheduler was retrieved.
-
-        Return None otherwise.
-        """
-        from aiida.common.exceptions import NotExistent
-
-        # Shortcut if no error file is set
-        if self._SCHED_OUTPUT_FILE is None:
-            return None
-
-        retrieved_node = self.get_retrieved_node()
-        if retrieved_node is None:
-            return None
-
-        try:
-            outfile_content = retrieved_node.get_file_content(
-                self._SCHED_OUTPUT_FILE)
-        except (NotExistent):
-            # Return None if no file is found
-            return None
-
-        return outfile_content
-
-    def get_scheduler_error(self):
-        """
-        Return the output of the scheduler error (a string) if the calculation
-        has finished, and output node is present, and the output of the
-        scheduler was retrieved.
-
-        Return None otherwise.
-        """
-        from aiida.common.exceptions import NotExistent
-
-        # Shortcut if no error file is set
-        if self._SCHED_ERROR_FILE is None:
-            return None
-
-        retrieved_node = self.get_retrieved_node()
-        if retrieved_node is None:
-            return None
-
-        try:
-            errfile_content = retrieved_node.get_file_content(
-                self._SCHED_ERROR_FILE)
-        except (NotExistent):
-            # Return None if no file is found
-            return None
-
-        return errfile_content
-
-
-#
-#     @property
-#     def files(self):
-#         """
-#         To be used to get direct access to the retrieved files.
-#
-#         :return: an instance of the CalculationFileManager.
-#         """
-#         return CalculationFileManager(self)
-
-
-class CalculationResultManager(object):
-    """
-    An object used internally to interface the calculation object with the Parser
-    and consequentially with the ParameterData object result.
-    It shouldn't be used explicitely by a user.
-    """
-
-    def __init__(self, calc):
-        """
-        :param calc: the calculation object.
-        """
-        # Possibly add checks here
-        self._calc = calc
-        ParserClass = calc.get_parserclass()
-        if ParserClass is None:
-            raise AttributeError("No output parser is attached to the calculation")
-        else:
-            self._parser = ParserClass(calc)
-
-    def __dir__(self):
-        """
-        Allow to list all valid attributes
-        """
-        from aiida.common.exceptions import UniquenessError
-
-        try:
-            calc_attributes = self._parser.get_result_keys()
-        except UniquenessError:
-            calc_attributes = []
-
-        return sorted(set(list(dir(type(self))) + list(calc_attributes)))
-
-    def __iter__(self):
-        from aiida.common.exceptions import UniquenessError
-
-        try:
-            calc_attributes = self._parser.get_result_keys()
-        except UniquenessError:
-            calc_attributes = []
-
-        for k in calc_attributes:
-            yield k
-
-    def _get_dict(self):
-        """
-        Return a dictionary of all results
-        """
-        return self._parser.get_result_dict()
-
-    def __getattr__(self, name):
-        """
-        interface to get to the parser results as an attribute.
-
-        :param name: name of the attribute to be asked to the parser results.
-        """
-        try:
-            return self._parser.get_result(name)
-        except AttributeError:
-            raise AttributeError("Parser '{}' did not provide a result '{}'"
-                                 .format(self._parser.__class__.__name__, name))
-
-    def __getitem__(self, name):
-        """
-        interface to get to the parser results as a dictionary.
-
-        :param name: name of the attribute to be asked to the parser results.
-        """
-        try:
-            return self._parser.get_result(name)
-        except AttributeError:
-            raise KeyError("Parser '{}' did not provide a result '{}'"
-                           .format(self._parser.__class__.__name__, name))
-
-#
-# class CalculationFileManager(object):
-#     """
-#     An object used internally to interface the calculation with the FolderData
-#     object result.
-#     It shouldn't be used explicitely by a user, but accessed through calc.files.
-#     """
-#     def __init__(self, calc):
-#         """
-#         :param calc: the calculation object.
-#         """
-#         # Possibly add checks here
-#         self._calc = calc
-#
-#     def _get_folder(self):
-#         from aiida.orm.data.folder import FolderData
-#         from aiida.common.exceptions import NotExistent, UniquenessError
-#         folders = self._calc.get_outputs(type=FolderData)
-#         if not folders:
-#             raise NotExistent("No output FolderData found")
-#         try:
-#             folders[1]
-#         except IndexError:
-#             pass
-#         else:
-#             raise UniquenessError("More than one output folder found")
-#         return folders[0]
-#
-#     def path(self,name='.'):
-#         folder = self._get_folder()
-#         return folder.get_abs_path(name)
-#
-#     def list(self,name='.'):
-#         folder = self._get_folder()
-#         return folder.get_folder_list(name)
->>>>>>> 14a62fd2
