# -*- coding: utf-8 -*-

import os

from django.db import transaction

from aiida.orm.implementation.general.code import AbstractCode
from aiida.orm.implementation import Computer
from aiida.common.exceptions import NotExistent, MultipleObjectsError, \
    InvalidOperation

__copyright__ = u"Copyright (c), This file is part of the AiiDA platform. For further information please visit http://www.aiida.net/.. All rights reserved."
__license__ = "MIT license, see LICENSE.txt file"
__authors__ = "The AiiDA team."
__version__ = "0.6.0"

<<<<<<< HEAD

class Code(AbstractCode):
=======
>>>>>>> fc7868c9

class Code(AbstractCode):
    @classmethod
    def get_from_string(cls, code_string):
        """
        Get a Computer object with given identifier string, that can either be
        the numeric ID (pk), or the label (if unique); the label can either
        be simply the label, or in the format label@machinename. See the note
        below for details on the string detection algorithm.

        .. note:: If a string that can be converted to an integer is given,
          the numeric ID is verified first (therefore, is a code A with a
          label equal to the ID of another code B is present, code A cannot
          be referenced by label). Similarly, the (leftmost) '@' symbol is
          always used to split code and computername. Therefore do not use
          '@' in the code name if you want to use this function
          ('@' in the computer name are instead valid).

        :param code_string: the code string identifying the code to load

        :raise NotExistent: if no code identified by the given string is found
        :raise MultipleObjectsError: if the string cannot identify uniquely
            a code
        """
        try:
            code_int = int(code_string)
            try:
                return cls.get_subclass_from_pk(code_int)
            except NotExistent:
                raise ValueError()  # Jump to the following section
                # to check if a code with the given
                # label exists.
            except MultipleObjectsError:
                raise MultipleObjectsError("More than one code in the DB "
                                           "with pk='{}'!".format(code_string))
        except ValueError:
            # Before dying, try to see if the user passed a (unique) label.
            # split with the leftmost '@' symbol (i.e. code names cannot
            # contain '@' symbols, computer names can)
            codename, sep, computername = code_string.partition('@')
            if sep:
                codes = cls.query(label=codename, dbcomputer__name=computername)
            else:
                codes = cls.query(label=codename)

            if len(codes) == 0:
                raise NotExistent("'{}' is not a valid code "
                                  "ID or label.".format(code_string))
            elif len(codes) > 1:
                retstr = (
                "There are multiple codes with label '{}', having IDs: "
                "".format(code_string))
                retstr += ", ".join(sorted([str(c.pk) for c in codes])) + ".\n"
                retstr += ("Relabel them (using their ID), or refer to them "
                           "with their ID.")
                raise MultipleObjectsError(retstr)
            else:
                return codes[0]

    @classmethod
    def list_for_plugin(cls, plugin, labels=True):
        """
        Return a list of valid code strings for a given plugin.

        :param plugin: The string of the plugin.
        :param labels: if True, return a list of code names, otherwise
          return the code PKs (integers).
        :return: a list of string, with the code names if labels is True,
          otherwise a list of integers with the code PKs.
        """
        valid_codes = list(cls.query(
            dbattributes__key="input_plugin",
            dbattributes__tval=plugin))

        if labels:
            return [c.label for c in valid_codes]
        else:
            return [c.pk for c in valid_codes]

    def set_remote_computer_exec(self, remote_computer_exec):
        """
        Set the code as remote, and pass the computer on which it resides
        and the absolute path on that computer.

        Args:
            remote_computer_exec: a tuple (computer, remote_exec_path), where
              computer is a aiida.orm.Computer or an
              aiida.backends.djsite.db.models.DbComputer object, and
              remote_exec_path is the absolute path of the main executable on
              remote computer.
        """
        from aiida.backends.djsite.db.models import DbComputer
        if (not isinstance(remote_computer_exec, (list, tuple))
            or len(remote_computer_exec) != 2):
            raise ValueError("remote_computer_exec must be a list or tuple "
                             "of length 2, with machine and executable "
                             "name")

        computer, remote_exec_path = tuple(remote_computer_exec)

        if not os.path.isabs(remote_exec_path):
            raise ValueError(
                "exec_path must be an absolute path (on the remote machine)")

        remote_dbcomputer = computer
        if isinstance(remote_dbcomputer, Computer):
            remote_dbcomputer = remote_dbcomputer.dbcomputer
        if not (isinstance(remote_dbcomputer, DbComputer)):
            raise TypeError(
                "computer must be either a Computer or DbComputer object")

        self._set_remote()

        self.dbnode.dbcomputer = remote_dbcomputer
        self._set_attr('remote_exec_path', remote_exec_path)

    def _set_local(self):
        """
        Set the code as a 'local' code, meaning that all the files belonging to the code
        will be copied to the cluster, and the file set with set_exec_filename will be
        run.

        It also deletes the flags related to the local case (if any)
        """
        self._set_attr('is_local', True)
        self.dbnode.dbcomputer = None
        try:
            self._del_attr('remote_exec_path')
        except AttributeError:
            pass

    def can_run_on(self, computer):
        """
        Return True if this code can run on the given computer, False otherwise.

        Local codes can run on any machine; remote codes can run only on the machine
        on which they reside.

        TODO: add filters to mask the remote machines on which a local code can run.
        """
        from aiida.backends.djsite.db.models import DbComputer
        if self.is_local():
            return True
        else:
            dbcomputer = computer
            if isinstance(dbcomputer, Computer):
                dbcomputer = dbcomputer.dbcomputer
            if not isinstance(dbcomputer, DbComputer):
                raise ValueError(
                    "computer must be either a Computer or DbComputer object")
            dbcomputer = DbComputer.get_dbcomputer(computer)
            return (dbcomputer.pk ==
                    self.get_remote_computer().dbcomputer.pk)


def delete_code(code):
    """
    Delete a code from the DB.
    Check before that there are no output nodes.

    NOTE! Not thread safe... Do not use with many users accessing the DB
    at the same time.

    Implemented as a function on purpose, otherwise complicated logic would be
    needed to set the internal state of the object after calling
    computer.delete().
    """
    if not isinstance(code, Code):
        raise TypeError("code must be an instance of "
                        "aiida.orm.computer.Code")

    existing_outputs = code.get_outputs()

    if len(existing_outputs) != 0:
        raise InvalidOperation("Unable to delete the requested code because it "
                               "has {} output links".format(
            len(existing_outputs)))
    else:
        repo_folder = code._repository_folder
        with transaction.commit_on_success():
            code.dbnode.delete()
            repo_folder.erase()<|MERGE_RESOLUTION|>--- conflicted
+++ resolved
@@ -14,11 +14,6 @@
 __authors__ = "The AiiDA team."
 __version__ = "0.6.0"
 
-<<<<<<< HEAD
-
-class Code(AbstractCode):
-=======
->>>>>>> fc7868c9
 
 class Code(AbstractCode):
     @classmethod
