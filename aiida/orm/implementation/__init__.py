--- conflicted
+++ resolved
@@ -14,11 +14,7 @@
 from aiida.backends.profile import BACKEND_DJANGO, BACKEND_SQLA
 
 __all__ = ['Node', 'Computer', 'Group', 'Lock', 'LockManager', 'Workflow', 'kill_all', 'get_all_running_steps',
-<<<<<<< HEAD
-           'get_workflow_info', 'Code', 'delete_code', 'Comment', 'DjangoAuthInfo']
-=======
            'get_workflow_info', 'Code', 'delete_code', 'Comment', 'AuthInfo']
->>>>>>> f0e2b614
 
 if BACKEND == BACKEND_SQLA:
     from aiida.orm.implementation.sqlalchemy.node import Node
@@ -26,8 +22,7 @@
     from aiida.orm.implementation.sqlalchemy.authinfo import AuthInfo
     from aiida.orm.implementation.sqlalchemy.group import Group
     from aiida.orm.implementation.sqlalchemy.lock import Lock, LockManager
-    from aiida.orm.implementation.sqlalchemy.workflow import Workflow, kill_all, get_workflow_info, \
-        get_all_running_steps
+    from aiida.orm.implementation.sqlalchemy.workflow import Workflow, kill_all, get_workflow_info, get_all_running_steps
     from aiida.orm.implementation.sqlalchemy.code import Code, delete_code
     from aiida.orm.implementation.sqlalchemy.comment import Comment
     from aiida.backends.sqlalchemy import models
