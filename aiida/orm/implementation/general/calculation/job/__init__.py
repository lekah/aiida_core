--- conflicted
+++ resolved
@@ -2,7 +2,7 @@
 
 from abc import abstractmethod
 import datetime
-from pytz.exceptions import NonExistentTimeError
+import copy
 
 from aiida.utils import timezone
 from aiida.common.utils import str_timedelta
@@ -813,6 +813,20 @@
         else:
             return None
 
+    projection_to_qb_tag_map = {
+        'pk': ('calculation', 'id'),
+        'ctime': ('calculation', 'ctime'),
+        'mtime': ('calculation', 'mtime'),
+        'sched': ('calculation', 'attributes.scheduler_state'),
+        'state': ('calculation', 'state'),
+        'type': ('calculation', 'type'),
+        'description': ('calculation', 'description'),
+        'label': ('calculation', 'label'),
+        'uuid': ('calculation', 'uuid'),
+        'user': ('user', 'email'),
+        'computer': ('computer', 'name')
+    }
+
     @classmethod
     def _list_calculations(
             cls, states=None, past_days=None, group=None,
@@ -820,7 +834,7 @@
             relative_ctime=True, with_scheduler_state=False,
             order_by=None, limit=None,
             projections=('pk', 'state', 'ctime', 'sched', 'computer', 'type')
-        ):
+    ):
         """
         Print a description of the AiiDA calculations.
 
@@ -845,7 +859,6 @@
                                (like 2days ago). Default = True
         :param all_users: if True, list calculation belonging to all users.
                            Default = False
-        :param ldescription: if True, print the description of the calculation
 
         :return: a string with description of calculations.
         """
@@ -853,34 +866,19 @@
         from aiida.orm.querybuilder import QueryBuilder
         from tabulate import tabulate
 
-
-        projection_to_qb_tag_map = {
-                'pk': ('calculation','id'),
-                'ctime':('calculation','ctime'),
-                'mtime':('calculation','mtime'),
-                'sched':('calculation','attributes.scheduler_state'),
-                'state':('calculation','state'),
-                'type':('calculation','type'),
-                'description':('calculation','description'),
-                'label':('calculation','label'),
-                'uuid':('calculation','uuid'),
-                'user':('user', 'email'),
-                'computer':('computer','name')
-            }
         projection_label_dict = {
-                'pk': 'PK',
-                'state':'State',
-                'ctime':'Creation',
-                'mtime':'Modification',
-                'sched':'Sched. state',
-                'computer':'Computer',
-                'type':'Type',
-                'description':'Description',
-                'label':'Label',
-                'uuid':'UUID',
-                'user':'User',
-            }
-
+            'pk': 'PK',
+            'state': 'State',
+            'ctime': 'Creation',
+            'mtime': 'Modification',
+            'sched': 'Sched. state',
+            'computer': 'Computer',
+            'type': 'Type',
+            'description': 'Description',
+            'label': 'Label',
+            'uuid': 'UUID',
+            'user': 'User',
+        }
 
         now = timezone.now()
 
@@ -901,37 +899,7 @@
             assert isinstance(limit, int), \
                 "Limit (set to {}) has to be an integer or None".format(limit)
 
-<<<<<<< HEAD
-        print cls._get_last_daemon_check_string(now)
-=======
-        # get the last daemon check:
-        try:
-            last_daemon_check = \
-                get_last_daemon_timestamp('updater', when='stop')
-        except ValueError:
-            last_check_string = (
-                "# Last daemon state_updater check: "
-                "(Error while retrieving the information)"
-            )
-        else:
-            if last_daemon_check is None:
-                last_check_string = "# Last daemon state_updater check: (Never)"
-            else:
-                last_check_string = (
-                    "# Last daemon state_updater check: "
-                    "{} ({})".format(
-                        str_timedelta(
-                            timezone.delta(last_daemon_check, now),
-                            negative_to_zero=True
-                        ),
-                        timezone.localtime(
-                            last_daemon_check
-                        ).strftime("at %H:%M:%S on %Y-%m-%d")
-                    )
-                )
-        print(last_check_string)
-
->>>>>>> 6fe14ab8
+        print(cls._get_last_daemon_check_string(now))
 
         calculation_filters = {}
 
@@ -943,7 +911,7 @@
             # The wanted behavior:
             # You know what you're looking for and specify pks,
             # Otherwise the other filters apply.
-            # Open question: Is that the best way? 
+            # Open question: Is that the best way?
 
             # filter for states:
             if states:
@@ -966,16 +934,7 @@
             else:
                 group_filters = None
 
-<<<<<<< HEAD
-        calculation_projections = [
-            'id', 'state', 'attributes.state', 'ctime', 'type',
-            'attributes.scheduler_state'
-        ]
-        calc_list_header = ['PK', 'State', 'Creation', 'Sched. state',
-                            'Computer', 'Type']
-=======
         calc_list_header = [projection_label_dict[p] for p in projections]
->>>>>>> 6fe14ab8
 
         qb = QueryBuilder()
         qb.append(
@@ -990,17 +949,16 @@
         qb.append(type="user", creator_of="calculation", tag="user")
         # The joining is done
         # Now the projections:
-        projections_dict={'calculation':[], 'user':[], 'computer':[]}
-
-        
-        for k,v in [projection_to_qb_tag_map[p] for p in projections]:
+        projections_dict = {'calculation': [], 'user': [], 'computer': []}
+
+        for k, v in [cls.projection_to_qb_tag_map[p] for p in projections]:
             projections_dict[k].append(v)
-        
+
         if 'state' in projections:
             projections_dict['calculation'].append('attributes.state')
-        for k,v in projections_dict.iteritems():
-            qb.add_projection(k,v)
-        
+        for k, v in projections_dict.iteritems():
+            qb.add_projection(k, v)
+
         # ORDER
         if order_by is not None:
             qb.order_by({'calculation': [order_by]})
@@ -1010,14 +968,13 @@
             qb.limit(limit)
 
         results_generator = qb.iterdict()
+
         counter = 0
-        calc_list_data = []
         while True:
             calc_list_data = []
             try:
                 for i in range(100):
                     res = results_generator.next()
-<<<<<<< HEAD
                     row = cls._get_calculation_info_row(res, now if relative_ctime else None)
 
                     # Build the row of information
@@ -1025,46 +982,12 @@
 
                     counter += 1
 
-=======
-                    try:
-                        res['calculation']['type'] = from_type_to_pluginclassname(
-                                    res['calculation']['type']
-                                ).rsplit(".", 1)[0].lstrip('calculation.job.')
-                    except KeyError:
-                        pass
-                    for proj in ('ctime', 'mtime'):
-                        try:
-                            time = res['calculation'][proj]
-                            if relative_ctime:
-                                res['calculation'][proj] = str_timedelta(
-                                    timezone.delta(time, now), negative_to_zero=True,
-                                    max_num_fields=1)
-                            else:
-                                res['calculation'][proj] = " ".join([
-                                    timezone.localtime(time).isoformat().split('T')[0],
-                                    timezone.localtime(time).isoformat().split('T')[
-                                    1].split('.')[0].rsplit(":", 1)[0]])
-                        except KeyError:
-                            pass
-                    try:
-                        if  res['calculation']['state'] == 'IMPORTED':
-                            res['calculation']['state'] = res['calculation']['attributes.state'] or "UNKNOWN"
-                    except KeyError:
-                        pass
-                        
-                    calc_list_data.append([
-                            res[projection_to_qb_tag_map[p][0]][projection_to_qb_tag_map[p][1]] 
-                            for p in projections
-                        ])
-                    counter += 1
->>>>>>> 6fe14ab8
                 print(tabulate(calc_list_data, headers=calc_list_header))
 
             except StopIteration:
                 print(tabulate(calc_list_data, headers=calc_list_header))
                 break
 
-<<<<<<< HEAD
         print("\nTotal results: {}\n".format(counter))
 
     @classmethod
@@ -1108,53 +1031,45 @@
         return last_check_string
 
     @classmethod
-    def _get_calculation_info_row(cls, query_result, times_since=None):
+    def _get_calculation_info_row(cls, res, projections, times_since=None):
         """
         Get a row of information about a calculation.
 
-        :param query_result: Results from the calculations query.
+        :param res: Results from the calculations query.
         :param times_since: Times are relative to this timepoint, if None then
         absolute times will be used.
         :return: A list of string with information about the calculation.
         """
-        id = str(query_result['calculation']['id'])
-
-        ctime = query_result['calculation']['ctime']
-        if times_since:
+        d = copy.deepcopy(res)
+
+        try:
+            d['calculation']['type'] = from_type_to_pluginclassname(
+                d['calculation']['type']
+            ).rsplit(".", 1)[0].lstrip('calculation.job.')
+        except KeyError:
+            pass
+        for proj in ('ctime', 'mtime'):
             try:
-                dt = timezone.delta(ctime, times_since)
-                calc_ctime = str_timedelta(dt, negative_to_zero=True, max_num_fields=1)
-            except NonExistentTimeError as e:
-                calc_ctime = "Error"
-                cls._logger.error(
-                    "Problem with node ({}) ctime.\n{}".format(id, e.message))
-        else:
-            calc_ctime = " ".join([
-                timezone.localtime(ctime).isoformat().split('T')[0],
-                timezone.localtime(ctime).isoformat().split('T')[
-                    1].split('.')[0].rsplit(":", 1)[0]])
-
-        state = str(query_result['calculation']['state'])
-        if state == calc_states.IMPORTED:
-            attrstate = query_result['calculation']['attributes.state']
-            if attrstate is None:
-                attrstate = 'UNKNOWN'
-            state = '{}/{}'.format(state, attrstate)
-
-        # Build the row of information
-        return [
-            id,
-            state,
-            str(calc_ctime),
-            str(query_result['calculation']['attributes.scheduler_state']),
-            str(query_result['computer']['name']),
-            from_type_to_pluginclassname(
-                query_result['calculation']['type']
-            ).rsplit(".", 1)[0].lstrip('calculation.job.')
-        ]
-=======
-        print("\nNumber of rows: {}\n".format(counter))
->>>>>>> 6fe14ab8
+                time = d['calculation'][proj]
+                if times_since:
+                    dt = timezone.delta(time, times_since)
+                    d['calculation'][proj] = str_timedelta(
+                        dt, negative_to_zero=True, max_num_fields=1)
+                else:
+                    d['calculation'][proj] = " ".join([
+                        timezone.localtime(time).isoformat().split('T')[0],
+                        timezone.localtime(time).isoformat().split('T')[
+                            1].split('.')[0].rsplit(":", 1)[0]])
+            except KeyError:
+                pass
+        try:
+            if d['calculation']['state'] == calc_states.IMPORTED:
+                d['calculation']['state'] = d['calculation']['attributes.state'] or "UNKNOWN"
+        except KeyError:
+            pass
+
+        return [d[cls.projection_to_qb_tag_map[p][0]][cls.projection_to_qb_tag_map[p][1]]
+                for p in projections]
 
     @classmethod
     def _get_all_with_state(
@@ -1194,7 +1109,7 @@
 
         if state not in calc_states:
             cls._logger.warning("querying for calculation state='{}', but it "
-                               "is not a valid calculation state".format(state))
+                                "is not a valid calculation state".format(state))
 
         calcfilter = {'state': {'==': state}}
         computerfilter = {"enabled": {'==': True}}
@@ -1408,9 +1323,9 @@
 
         old_state = self.get_state()
 
-        if old_state == calc_states.NEW or old_state == calc_states.TOSUBMIT:
+        if (old_state == calc_states.NEW or old_state == calc_states.TOSUBMIT):
             self._set_state(calc_states.FAILED)
-            self._logger.warning(
+            self.logger.warning(
                 "Calculation {} killed by the user "
                 "(it was in {} state)".format(self.pk, old_state))
             return
